--- conflicted
+++ resolved
@@ -736,19 +736,10 @@
             }
         }
         foreach ($this->getFields('540') as $field) {
-<<<<<<< HEAD
-            if (strcasecmp(
-                    MetadataUtils::stripTrailingPunctuation(
-                        $this->getSubfield($field, '3')
-                    ),
-                    'metadata'
-                ) == 0
-=======
             $sub3 = MetadataUtils::stripTrailingPunctuation(
                 $this->getSubfield($field, '3')
             );
             if (strcasecmp($sub3, 'metadata') == 0
->>>>>>> b6946845
                 && strcasecmp(
                     MetadataUtils::stripTrailingPunctuation(
                         $this->getSubfield($field, 'a')
@@ -863,19 +854,6 @@
      */
     protected function getAllFields()
     {
-<<<<<<< HEAD
-        $allFields = array();
-        $subfieldFilter = array(
-            '650' => array('0'=>1, '2'=>1, '6'=>1, '8'=>1),
-            '773' => array('0'=>1, '6'=>1, '7'=>1, '8'=>1, 'w'=>1),
-            '856' => array('0'=>1, '6'=>1, '8'=>1, 'q'=>1),
-            '979' => array('0'=>1, 'a'=>1, 'f'=>1)
-        );
-        $allFields = array();
-        // Include ISBNs, also normalized if possible
-        foreach ($this->getFields('020') as $field) {
-            $isbns = $this->getSubfieldsArray($field, array('a'=>1, 'z'=>1));
-=======
         $subfieldFilter = [
             '650' => ['0' => 1, '2' => 1, '6' => 1, '8' => 1],
             '773' => ['0' => 1, '6' => 1, '7' => 1, '8' => 1, 'w' => 1],
@@ -886,7 +864,6 @@
         // Include ISBNs, also normalized if possible
         foreach ($this->getFields('020') as $field) {
             $isbns = $this->getSubfieldsArray($field, ['a' => 1, 'z' => 1]);
->>>>>>> b6946845
             foreach ($isbns as $isbn) {
                 $allFields[] = $isbn;
                 $isbn = MetadataUtils::normalizeISBN($isbn);
