/*!40014 SET @OLD_FOREIGN_KEY_CHECKS=@@FOREIGN_KEY_CHECKS, FOREIGN_KEY_CHECKS=0 */;

CREATE TABLE `record` (
  `_id` varchar(255) NOT NULL PRIMARY KEY,
  `oai_id` varchar(255) NULL,
  `main_id` varchar(255) NULL,
  `source_id` varchar(255) NOT NULL,
  `dedup_id` bigint NULL,
  `format` varchar(255) NULL,
  `created` datetime NOT NULL,
  `updated` datetime NOT NULL,
  `date` datetime NOT NULL,
  `deleted` tinyint(1) NOT NULL DEFAULT 0,
  `suppressed` tinyint(1) NOT NULL DEFAULT 0,
  `update_needed` tinyint(1) NOT NULL DEFAULT 0,
  `original_data` longtext NOT NULL,
  `normalized_data` longtext NULL,
  `mark` tinyint(1) NULL,
  KEY `oai_id` (`oai_id`),
  KEY `main_id` (`main_id`),
  KEY `dedup_id` (`dedup_id`),
  KEY `updated` (`updated`),
  KEY `source_update_needed` (`source_id`, `update_needed`),
  CONSTRAINT `fk_record_dedup_id` FOREIGN KEY (`dedup_id`) REFERENCES `dedup` (`_id`) ON DELETE CASCADE
) ENGINE=InnoDB DEFAULT CHARSET=utf8mb4;

CREATE TABLE `record_attrs` (
  `_id` integer NOT NULL PRIMARY KEY AUTO_INCREMENT,
  `parent_id` varchar(255) NOT NULL,
  `attr` varchar(255) NOT NULL,
  `value` varchar(255) NOT NULL,
  CONSTRAINT `fk_record_attrs_parent` FOREIGN KEY (`parent_id`) REFERENCES `record` (`_id`) ON DELETE CASCADE,
  KEY `attr_value` (`attr`, `value`)
) ENGINE=InnoDB DEFAULT CHARSET=utf8mb4;

CREATE TABLE `dedup` (
  `_id` bigint NOT NULL PRIMARY KEY AUTO_INCREMENT,
  `changed` datetime NOT NULL,
  `deleted` tinyint(1) NOT NULL DEFAULT 0,
  KEY `changed` (`changed`)
) ENGINE=InnoDB DEFAULT CHARSET=utf8mb4;

CREATE TABLE `dedup_attrs` (
  `_id` integer NOT NULL PRIMARY KEY AUTO_INCREMENT,
  `parent_id` bigint NOT NULL,
  `attr` varchar(255) NOT NULL,
  `value` varchar(255) NOT NULL,
  CONSTRAINT `dedup_attrs_parent` FOREIGN KEY (`parent_id`) REFERENCES `dedup` (`_id`) ON DELETE CASCADE,
  CONSTRAINT `dedup_attrs_value` FOREIGN KEY (`value`) REFERENCES `record` (`_id`) ON DELETE CASCADE -- This is always a record id
) ENGINE=InnoDB DEFAULT CHARSET=utf8mb4;

CREATE TABLE `state` (
  `_id` varchar(255) NOT NULL PRIMARY KEY,
  `value` varchar(255) NULL
) ENGINE=InnoDB DEFAULT CHARSET=utf8mb4;

CREATE TABLE `uriCache` (
  `_id` varchar(255) NOT NULL PRIMARY KEY,
  `timestamp` datetime NOT NULL,
  `url` varchar(8192) NULL,
  `data` longtext NULL
) ENGINE=InnoDB DEFAULT CHARSET=utf8mb4;

CREATE TABLE `ontologyEnrichment` (
  `_id` varchar(255) NOT NULL PRIMARY KEY,
  `type` varchar(255) NOT NULL,
  `prefLabels` MEDIUMTEXT NULL,
  `altLabels` MEDIUMTEXT NULL,
  `hiddenLabels` MEDIUMTEXT NULL
<<<<<<< HEAD
  `geoLocation` MEDIUMTEXT NULL
) ENGINE=InnoDB DEFAULT CHARSET=utf8;
=======
) ENGINE=InnoDB DEFAULT CHARSET=utf8mb4;
>>>>>>> b7913fdc

CREATE TABLE `logMessage` (
  `_id` integer NOT NULL PRIMARY KEY AUTO_INCREMENT,
  `timestamp` datetime NOT NULL,
  `context` varchar(255) NOT NULL,
  `message` longtext NOT NULL,
  `level` int(2) NOT NULL,
  `pid` int(9) NULL
) ENGINE=InnoDB DEFAULT CHARSET=utf8mb4;

-- A trigger to make sure we're not linking to a deleted dedup record
DROP TRIGGER IF EXISTS record_before_update;
delimiter $$
CREATE TRIGGER record_before_update
BEFORE UPDATE
ON record FOR EACH ROW
BEGIN
    IF new.dedup_id <> old.dedup_id THEN
        set @deleted = (SELECT deleted FROM dedup WHERE _id=new.dedup_id);
        IF @deleted=1 THEN
            set @msg = CONCAT('Attempted linking ', new._id, ' to a deleted dedup record ', new.dedup_id);
            SIGNAL SQLSTATE '45000'
                SET MESSAGE_TEXT = @msg;
        END IF;
    END IF;
END$$
delimiter ;

/*!40014 SET FOREIGN_KEY_CHECKS=@OLD_FOREIGN_KEY_CHECKS */;<|MERGE_RESOLUTION|>--- conflicted
+++ resolved
@@ -67,12 +67,8 @@
   `prefLabels` MEDIUMTEXT NULL,
   `altLabels` MEDIUMTEXT NULL,
   `hiddenLabels` MEDIUMTEXT NULL
-<<<<<<< HEAD
   `geoLocation` MEDIUMTEXT NULL
-) ENGINE=InnoDB DEFAULT CHARSET=utf8;
-=======
 ) ENGINE=InnoDB DEFAULT CHARSET=utf8mb4;
->>>>>>> b7913fdc
 
 CREATE TABLE `logMessage` (
   `_id` integer NOT NULL PRIMARY KEY AUTO_INCREMENT,
