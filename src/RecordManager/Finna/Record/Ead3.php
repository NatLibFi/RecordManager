--- conflicted
+++ resolved
@@ -267,12 +267,8 @@
 
         $data['format_ext_str_mv'] = $data['format'];
 
-<<<<<<< HEAD
-        $data['topic_uri_str_mv'] = $this->getTopicURIs();
-        $data['geographic_uri_str_mv'] = $this->getGeographicTopicURIs();
-=======
         $data['topic_id_str_mv'] = $this->getTopicURIs();
->>>>>>> 823e79ba
+        $data['geographic_id_str_mv'] = $this->getGeographicTopicURIs();
 
         return $data;
     }
