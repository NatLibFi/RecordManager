<?php
/**
 * EAC-CPF Record Class
 *
 * PHP version 7
 *
 * Copyright (C) The National Library of Finland 2011-2020.
 *
 * This program is free software; you can redistribute it and/or modify
 * it under the terms of the GNU General Public License version 2,
 * as published by the Free Software Foundation.
 *
 * This program is distributed in the hope that it will be useful,
 * but WITHOUT ANY WARRANTY; without even the implied warranty of
 * MERCHANTABILITY or FITNESS FOR A PARTICULAR PURPOSE.  See the
 * GNU General Public License for more details.
 *
 * You should have received a copy of the GNU General Public License
 * along with this program; if not, write to the Free Software
 * Foundation, Inc., 59 Temple Place, Suite 330, Boston, MA  02111-1307  USA
 *
 * @category DataManagement
 * @package  RecordManager
 * @author   Ere Maijala <ere.maijala@helsinki.fi>
 * @author   Samuli Sillanpää <samuli.sillanpaa@helsinki.fi>
 * @license  http://opensource.org/licenses/gpl-2.0.php GNU General Public License
 * @link     https://github.com/KDK-Alli/RecordManager
 */
namespace RecordManager\Base\Record;

use RecordManager\Base\Utils\MetadataUtils;

/**
 * EAC-CPF Record Class
 *
 * This is a class for processing EAC-CPF records for an authority index.
 *
 * @category DataManagement
 * @package  RecordManager
 * @author   Ere Maijala <ere.maijala@helsinki.fi>
 * @author   Samuli Sillanpää <samuli.sillanpaa@helsinki.fi>
 * @license  http://opensource.org/licenses/gpl-2.0.php GNU General Public License
 * @link     https://github.com/KDK-Alli/RecordManager
 */
class Eaccpf extends Base
{
    protected $doc = null;

    /**
     * Set record data
     *
     * @param string $source Source ID
     * @param string $oaiID  Record ID received from OAI-PMH (or empty string for
     *                       file import)
     * @param string $data   Metadata
     *
     * @return void
     */
    public function setData($source, $oaiID, $data)
    {
        parent::setData($source, $oaiID, $data);

        $this->doc = $this->parseXMLRecord($data);
    }

    /**
     * Return record ID (local)
     *
     * @return string
     */
    public function getID()
    {
        if (!isset($this->doc->control->recordId)) {
            throw new \Exception('No ID found for record: ' . $this->doc->asXML());
        }
        $id = (string)$this->doc->control->recordId;
        return urlencode($id);
    }

    /**
     * Serialize the record for storing in the database
     *
     * @return string
     */
    public function serialize()
    {
        return MetadataUtils::trimXMLWhitespace($this->doc->asXML());
    }

    /**
     * Serialize the record into XML for export
     *
     * @return string
     */
    public function toXML()
    {
        return $this->doc->asXML();
    }

    /**
     * Return fields to be indexed in Solr
     *
     * @param \RecordManager\Base\Database\Database $db Database connection. Omit to
     *                                                  avoid database lookups for
     *                                                  related records.
     *
     * @return array
     */
    public function toSolrArray(\RecordManager\Base\Database\Database $db = null)
    {
        $data = [];

        $data['record_format'] = 'eaccpf';
        $data['fullrecord'] = MetadataUtils::trimXMLWhitespace($this->doc->asXML());
        $data['allfields'] = $this->getAllFields();
        $data['source'] = $this->getRecordSource();
        $data['record_type'] = $this->getRecordType();
        $data['heading'] = $this->getHeading();
        $data['use_for'] = $this->getUseForHeadings();
        $data['birth_date'] = $this->getBirthDate();
        $data['death_date'] = $this->getDeathDate();
        $data['birth_place'] = $this->getBirthPlace();
        $data['death_place'] = $this->getDeathPlace();
        $data['related_place'] = $this->getRelatedPlaces();
        $data['field_of_activity'] = $this->getFieldsOfActivity();
        $data['occupation'] = $this->getOccupations();
        $data['language'] = $this->getHeadingLanguage();

        return $data;
    }

    /**
     * Get agency name
     *
     * @return array
     */
    protected function getAgencyName()
    {
        return empty($this->doc->control->maintenanceAgency->agencyName)
            ? $this->source
            : (string)$this->doc->control->maintenanceAgency->agencyName;
    }

    /**
     * Get all XML fields
     *
     * @return string
     */
    protected function getAllFields()
    {
        $fields = [];
        if (!empty($this->doc->control->maintenanceAgency->agencyName)) {
            $fields[] = (string)$this->doc->control->maintenanceAgency->agencyName;
        }
        if (!empty($this->doc->cpfDescription->description->biogHist)) {
            foreach ($this->doc->cpfDescription->description->biogHist as $hist) {
                foreach ($hist->p as $p) {
                    $fields[] = (string)$p;
                }
            }
        }
        $fields[] = $this->getHeading();
        $fields = array_merge($fields, $this->getUseForHeadings());
        return $fields;
    }

    /**
     * Get birth date
     *
     * @return string
     */
    protected function getBirthDate()
    {
        $hasDates = isset(
            $this->doc->cpfDescription->description->existDates->dateSet->date
        );
        if (!$hasDates) {
            return '';
        }
        foreach ($this->doc->cpfDescription->description->existDates->dateSet->date
            as $date
        ) {
            $attrs = $date->attributes();
            $type = (string)$attrs->localType;
            if ('http://rdaregistry.info/Elements/a/P50121' === $type) {
                $d = (string)$attrs->standardDate;
                if (MetadataUtils::validateDate($d)) {
                    return $d;
                }
            }
        }
        return '';
    }

    /**
     * Get birth place
     *
     * @return string
     */
    protected function getBirthPlace()
    {
        if (!isset($this->doc->cpfDescription->description->places->place)) {
            return '';
        }
        foreach ($this->doc->cpfDescription->description->places->place as $place) {
            $attrs = $place->attributes();
            $type = $attrs->localType;
            if ('http://rdaregistry.info/Elements/a/P50119' == $type) {
                if ($place->placeEntry) {
                    return (string)$place->placeEntry;
                }
            }
        }
        return '';
    }

    /**
     * Get death date
     *
     * @return string
     */
    protected function getDeathDate()
    {
        $hasDates = isset(
            $this->doc->cpfDescription->description->existDates->dateSet->date
        );
        if (!$hasDates) {
            return '';
        }
        foreach ($this->doc->cpfDescription->description->existDates->dateSet->date
            as $date
        ) {
            $attrs = $date->attributes();
            $type = (string)$attrs->localType;
            if ('http://rdaregistry.info/Elements/a/P50120' === $type) {
                $d = (string)$attrs->standardDate;
                if (MetadataUtils::validateDate($d)) {
                    return $d;
                }
            }
        }
        return '';
    }

    /**
     * Get death place
     *
     * @return string
     */
    protected function getDeathPlace()
    {
        if (!isset($this->doc->cpfDescription->description->places->place)) {
            return '';
        }
        foreach ($this->doc->cpfDescription->description->places->place as $place) {
            $attrs = $place->attributes();
            $type = $attrs->localType;
            if ('http://rdaregistry.info/Elements/a/P50118' == $type) {
                if ($place->placeEntry) {
                    return (string)$place->placeEntry;
                }
            }
        }
        return '';
    }

    /**
     * Get fields of activity
     *
     * @return array
     */
    protected function getFieldsOfActivity()
    {
        if (!isset($this->doc->cpfDescription->description->functions->function)) {
            return [];
        }
        $result = [];
        foreach ($this->doc->cpfDescription->description->functions->function
            as $function
        ) {
            $attrs = $function->attributes();
            $type = $attrs->localType;
            if ('TJ37' == $type && $function->descriptiveNote->p) {
                $notes = [];
                foreach ($function->descriptiveNote->p as $p) {
                    $notes[] = (string)$p;
                }
                if ($notes) {
                    $result[] = implode('. ', $notes);
                }
            }
        }
        return $result;
    }

    /**
     * Get heading
     *
     * @return string
     */
    protected function getHeading()
    {
        $name1 = '';
        $name2 = '';
        foreach (($this->doc->cpfDescription->identity->nameEntry->part ?? [])
            as $part
        ) {
            $type = $part->attributes()->localType;
            if ('TONI1' == $type) {
                $name1 = (string)$part;
            } elseif ('TONI4' == $type) {
                $name2 = (string)$part;
            }
        }
        if (empty($name1) && empty($name2)) {
            if ($usefor = $this->getUseForHeadings()) {
                return $usefor[0];
            } else {
                return '';
            }
        } elseif (!empty($name1) && !empty($name2)) {
            return trim("$name1 $name2");
        } else {
            return !empty($name1) ? $name1 : $name2;
        }
    }

    /**
     * Get heading language
     *
     * @return string
     */
    protected function getHeadingLanguage()
    {
        if (!isset($this->doc->cpfDescription->identity->nameEntry)) {
            return '';
        }
        $attrs = $this->doc->cpfDescription->identity->nameEntry->attributes();
        return (string)$attrs->language;
    }

    /**
     * Get occupations
     *
     * @return array
     */
    protected function getOccupations()
    {
        if (!isset($this->doc->cpfDescription->description->occupations->occupation)
        ) {
            return [];
        }
        $result = [];
        foreach ($this->doc->cpfDescription->description->occupations->occupation
            as $occupation
        ) {
            if ($occupation->term) {
                $result[] = (string)$occupation->term;
            }
        }
        return $result;
    }

    /**
     * Get related places
     *
     * @return array
     */
    protected function getRelatedPlaces()
    {
        if (!isset($this->doc->cpfDescription->description->places->place)) {
            return '';
        }
        $result = [];
        foreach ($this->doc->cpfDescription->description->places->place as $place) {
            $attrs = $place->attributes();
            $type = $attrs->localType;
            // Not place of death or birth..
            if ('http://rdaregistry.info/Elements/a/P50118' != $type
                && 'http://rdaregistry.info/Elements/a/P50119' != $type
            ) {
                if ($place->placeEntry) {
                    $result[] = (string)$place->placeEntry;
                }
            }
        }
        return $result;
    }

    /**
     * Get record source
     *
     * @return string
     */
    protected function getRecordSource()
    {
        return isset($this->doc->control->sources->source->sourceEntry)
            ? (string)$this->doc->control->sources->source->sourceEntry
            : $this->source;
    }

    /**
     * Get record type
     *
     * @return string
     */
    protected function getRecordType()
    {
        if (!isset($this->doc->cpfDescription->identity->entityType)) {
            return 'undefined';
        }
        return (string)$this->doc->cpfDescription->identity->entityType;
    }

    /**
     * Get use for headings
     *
<<<<<<< HEAD
     * @return string[]
=======
     * @return array
>>>>>>> 0492a6e9
     */
    protected function getUseForHeadings()
    {
        if (!isset($this->doc->cpfDescription->identity->nameEntryParallel)) {
            return [];
        }
        foreach ($this->doc->cpfDescription->identity->nameEntryParallel as $entry) {
            if (!isset($entry->nameEntry->part)) {
                continue;
            }
            $name1 = '';
            $name2 = '';
            foreach ($entry->nameEntry->part as $part) {
                $type = $part->attributes()->localType;
                if ('TONI1' == $type) {
                    $name1 = (string)$part;
                } elseif ('TONI4' == $type) {
                    $name2 = (string)$part;
                }
            }
            $s = trim("$name1 $name2");
            if ($s) {
                $result[] = $s;
            }
        }
        return implode(' ', $result);
    }
}<|MERGE_RESOLUTION|>--- conflicted
+++ resolved
@@ -415,17 +415,14 @@
     /**
      * Get use for headings
      *
-<<<<<<< HEAD
      * @return string[]
-=======
-     * @return array
->>>>>>> 0492a6e9
      */
     protected function getUseForHeadings()
     {
         if (!isset($this->doc->cpfDescription->identity->nameEntryParallel)) {
             return [];
         }
+        $result = [];
         foreach ($this->doc->cpfDescription->identity->nameEntryParallel as $entry) {
             if (!isset($entry->nameEntry->part)) {
                 continue;
@@ -445,6 +442,6 @@
                 $result[] = $s;
             }
         }
-        return implode(' ', $result);
+        return $result;
     }
 }