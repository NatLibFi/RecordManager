--- conflicted
+++ resolved
@@ -124,11 +124,7 @@
     /**
      * Transformations applied to the responses before processing
      *
-<<<<<<< HEAD
      * @var \XSLTProcessor[]
-=======
-     * @var \XsltProcessor
->>>>>>> 47476551
      */
     protected $preXslt = [];
 
