--- conflicted
+++ resolved
@@ -1730,35 +1730,22 @@
             function ($record) use (&$values, &$count, $mapped, $field) {
                 $source = $record['source_id'];
                 if (!isset($this->settings[$source])) {
-<<<<<<< HEAD
                     // Try to reload data source settings as they might have been
                     // updated during a long run
                     $this->initDatasources();
                     if (!isset($this->settings[$source])) {
                         $this->log->logError(
                             'countValues',
-                            "No settings found for data source '$source'"
-                        );
-                        $this->log->logError(
-                            'countValues',
                             "No settings found for data source '$source', record "
                                 . $record['_id']
                         );
                     }
-=======
-                    $this->log->logError(
-                        'countValues',
-                        "No settings found for data source '$source', record "
-                            . $record['_id']
-                    );
->>>>>>> 7ebe1ad9
                 }
                 $settings = $this->settings[$source];
                 $mergedComponents = 0;
                 if ($mapped) {
                     $data = $this->createSolrArray($record, $mergedComponents);
                 } else {
-<<<<<<< HEAD
                     $metadataRecord = $this->recordFactory->createRecord(
                         $record['format'],
                         MetadataUtils::getRecordData($record, true),
@@ -1776,18 +1763,6 @@
                             ->transformToSolrArray(
                                 $metadataRecord->toXML(), $params
                             );
-=======
-                    $data = $metadataRecord->toSolrArray($this->db);
-                    $this->enrich($source, $settings, $metadataRecord, $data, '');
-                }
-            }
-            if (isset($data[$field])) {
-                $fieldArray = is_array($data[$field])
-                    ? $data[$field] : [$data[$field]];
-                foreach ($fieldArray as $value) {
-                    if (!isset($values[$value])) {
-                        $values[$value] = 1;
->>>>>>> 7ebe1ad9
                     } else {
                         $data = $metadataRecord->toSolrArray($this->db);
                         $this->enrich($source, $settings, $metadataRecord, $data);
