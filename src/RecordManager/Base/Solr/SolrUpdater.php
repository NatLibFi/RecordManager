<?php
/**
 * SolrUpdater Class
 *
 * PHP version 7
 *
 * Copyright (C) The National Library of Finland 2012-2020.
 *
 * This program is free software; you can redistribute it and/or modify
 * it under the terms of the GNU General Public License version 2,
 * as published by the Free Software Foundation.
 *
 * This program is distributed in the hope that it will be useful,
 * but WITHOUT ANY WARRANTY; without even the implied warranty of
 * MERCHANTABILITY or FITNESS FOR A PARTICULAR PURPOSE.  See the
 * GNU General Public License for more details.
 *
 * You should have received a copy of the GNU General Public License
 * along with this program; if not, write to the Free Software
 * Foundation, Inc., 59 Temple Place, Suite 330, Boston, MA  02111-1307  USA
 *
 * @category DataManagement
 * @package  RecordManager
 * @author   Ere Maijala <ere.maijala@helsinki.fi>
 * @license  http://opensource.org/licenses/gpl-2.0.php GNU General Public License
 * @link     https://github.com/KDK-Alli/RecordManager
 */
namespace RecordManager\Base\Solr;

use RecordManager\Base\Database\DatabaseInterface as Database;
use RecordManager\Base\Record\Factory as RecordFactory;
use RecordManager\Base\Utils\FieldMapper;
use RecordManager\Base\Utils\Logger;
use RecordManager\Base\Utils\MetadataUtils;
use RecordManager\Base\Utils\PerformanceCounter;
use RecordManager\Base\Utils\WorkerPoolManager;

if (function_exists('pcntl_async_signals')) {
    pcntl_async_signals(true);
} else {
    declare(ticks = 10);
}

/**
 * SolrUpdater Class
 *
 * This is a class for updating the Solr index.
 *
 * @category DataManagement
 * @package  RecordManager
 * @author   Ere Maijala <ere.maijala@helsinki.fi>
 * @license  http://opensource.org/licenses/gpl-2.0.php GNU General Public License
 * @link     https://github.com/KDK-Alli/RecordManager
 */
class SolrUpdater
{
    use \RecordManager\Base\Utils\ParentProcessCheckTrait;

    /**
     * Base path of Record Manager
     *
     * @var string
     */
    protected $basePath;

    /**
     * Database
     *
     * @var \RecordManager\Base\Database\AbstractDatabase
     */
    protected $db;

    /**
     * Logger
     *
     * @var Logger
     */
    protected $log;

    /**
     * Verbose mode
     *
     * @var bool
     */
    protected $verbose;

    /**
     * Main configuration
     *
     * @var array
     */
    protected $config;

    /**
     * Data source settings
     *
     * @var array
     */
    protected $settings;

    /**
     * Record factory
     *
     * @var RecordFactory
     */
    protected $recordFactory;

    /**
     * Whether building field is hierarchical
     *
     * @var bool
     */
    protected $buildingHierarchy;

    /**
     * Formats that denote journals
     *
     * @var array
     */
    protected $journalFormats;

    /**
     * Formats that denote ejournals
     *
     * @var array
     */
    protected $eJournalFormats;

    /**
     * Formats that denote journals and ejournals
     *
     * @var array
     */
    protected $allJournalFormats;

    /**
     * Termination flag
     *
     * @var bool
     */
    protected $terminate;

    /**
     * File name prefix when dumping records
     *
     * @var string
     */
    protected $dumpPrefix = '';

    /**
     * Commit interval (number of record updates before a forced commit)
     *
     * @var int
     */
    protected $commitInterval;

    /**
     * Maximum number of records in a single update batch
     *
     * @var int
     */
    protected $maxUpdateRecords;

    /**
     * Maximum size of a single update batch in bytes
     *
     * @var int
     */
    protected $maxUpdateSize;

    /**
     * Maximum number attempts to send the update request to Solr
     *
     * @var int
     */
    protected $maxUpdateTries;

    /**
     * Seconds to wait between any Solr request retries
     *
     * @var int
     */
    protected $updateRetryWait;

    /**
     * Whether to run merged record update in parallel with single records
     *
     * @var bool
     */
    protected $threadedMergedRecordUpdate;

    /**
     * Solr Update Buffer
     *
     * @var string
     */
    protected $buffer;

    /**
     * Characters in the Buffer
     *
     * @var int
     */
    protected $bufferLen;

    /**
     * Count of Records in the Buffer
     *
     * @var int
     */
    protected $buffered;

    /**
     * Deletion Buffer
     *
     * @var string[]
     */
    protected $bufferedDeletions;

    /**
     * HTTP Client
     *
     * @var \HTTP_Request2
     */
    protected $request = null;

    /**
     * HTTP_Request2 configuration params
     *
     * @array
     */
    protected $httpParams = [];

    /**
     * Fields to merge when merging deduplicated records
     *
     * @var array
     */
    protected $mergedFields = [
        'institution', 'collection', 'building', 'language', 'physical', 'publisher',
        'publishDate', 'contents', 'edition', 'description', 'url',
        'ctrlnum', 'oclc_num',
        'callnumber-raw', 'callnumber-search',
        'dewey-hundreds', 'dewey-tens', 'dewey-ones', 'dewey-full', 'dewey-raw',
        'dewey-search',
        'author', 'author_variant', 'author_role', 'author_fuller', 'author_sort',
        'author2', 'author2_variant', 'author2_role', 'author2_fuller',
        'author_corporate', 'author_corporate_role', 'author_additional',
        'title_alt', 'title_old', 'title_new', 'dateSpan', 'series', 'series2',
        'topic', 'genre', 'geographic', 'era',
        'long_lat', 'long_lat_display', 'long_lat_label',
        'isbn', 'issn',
    ];

    /**
     * Fields to use only once if not already set when merging deduplicated records
     *
     * @var array
     */
    protected $singleFields = [
        'title', 'title_short', 'title_full', 'title_sort',
        'author_sort',
        'format',
        'thumbnail',
        'description', 'fulltext',
        'publishDateSort',
        'callnumber-first', 'callnumber-subject', 'callnumber-label',
        'callnumber-sort',
        'lccn',
        'dewey-sort',
        'illustrated',
        'first_indexed', 'last-indexed',
        'container_title', 'container_volume', 'container_issue',
        'container_start_page', 'container_reference',
    ];

    /**
     * Fields to copy back from the merged record to all the child records
     *
     * @var array
     */
    protected $copyFromMergedRecord = [];

    /**
     * Fields that are analyzed when scoring records for merging order
     */
    protected $scoredFields = [
        'title', 'author', 'author2', 'author_corporate', 'topic', 'contents',
        'series', 'genre', 'era', 'allfields', 'publisher'
    ];

    /**
     * Fields handled as containing building data
     *
     * @var array
     */
    protected $buildingFields = [
        'building'
    ];

    /**
     * Field used for warnings about metadata
     *
     * @var string
     */
    protected $warningsField = '';

    /**
     * Available enrichments
     *
     * @var array
     */
    protected $enrichments = [];

    /**
     * Data sources that are completely ignored when updating the Solr index
     *
     * @var array
     */
    protected $nonIndexedSources = [];

    /**
     * SolrCloud cluster state check interval
     *
     * @var int
     */
    protected $clusterStateCheckInterval = 0;

    /**
     * Time of last SolrCloud cluster state check
     *
     * @var int
     */
    protected $lastClusterStateCheck = 0;

    /**
     * SolrCloud cluster state
     *
     * @var string
     */
    protected $clusterState = 'ok';

    /**
     * Hierarchical facets
     *
     * @var array
     */
    protected $hierarchicalFacets = [];

    /**
     * How many record worker processes to use
     *
     * @var int
     */
    protected $recordWorkers;

    /**
     * How many Solr update worker processes to use
     *
     * @var int
     */
    protected $solrUpdateWorkers;

    /**
     * Worker pool manager
     *
     * @var WorkerPoolManager
     */
    protected $workerPoolManager = null;

    /**
     * Field mapper
     *
     * @var FieldMapper
     */
    protected $fieldMapper = null;

    /**
     * Field mapper class name
     *
     * @var string
     */
    protected $fieldMapperClass = '\RecordManager\Base\Utils\FieldMapper';

    /**
     * Whether to track last update date per server's update url
     *
     * @var bool
     */
    protected $datePerServer;

    /**
     * UNICODE normalization form
     *
     * @var string
     */
    protected $unicodeNormalizationForm;

    /**
     * Shard statuses considered normal in cluster state check
     *
     * @var array
     */
    protected $normalShardStatuses = ['active', 'inactive', 'construction'];

    /**
     * Solr field for dedup id
     *
     * @var string
     */
    protected $dedupIdField = 'dedup_id_str_mv';

    /**
     * Solr field for container title
     *
     * @var string
     */
    protected $containerTitleField = 'container_title';

    /**
     * Solr field for container volume
     *
     * @var string
     */
    protected $containerVolumeField = 'container_volume';

    /**
     * Solr field for container issue
     *
     * @var string
     */
    protected $containerIssueField = 'container_issue';

    /**
     * Solr field for container start page
     *
     * @var string
     */
    protected $containerStartPageField = 'container_start_page';

    /**
     * Solr field for container reference
     *
     * @var string
     */
    protected $containerReferenceField = 'container_reference';

    /**
     * Solr field for "is hierarchy id"
     *
     * @var string
     */
    protected $isHierarchyIdField = 'is_hierarchy_id';

    /**
     * Solr field for "is hierarchy title"
     *
     * @var string
     */
    protected $isHierarchyTitleField = 'is_hierarchy_title';

    /**
     * Solr field for hierarchy top id
     *
     * @var string
     */
    protected $hierarchyTopIdField = 'hierarchy_top_id';

    /**
     * Solr field for hierarchy parent id
     *
     * @var string
     */
    protected $hierarchyParentIdField = 'hierarchy_parent_id';

    /**
     * Solr field for hierarchy parent title
     *
     * @var string
     */
    protected $hierarchyParentTitleField = 'hierarchy_parent_title';

    /**
     * Solr field for work identification keys
     *
     * @var string
     */
    protected $workKeysField = 'work_keys_str_mv';

    /**
     * Maximum field lengths. Key is a regular expression. __default__ is applied
     * unless overridden. 0 as the value means the field length is unlimited.
     *
     * @var array
     */
    protected $maxFieldLengths = [];

    /**
     * Constructor
     *
     * @param Database      $db                 Database connection
     * @param string        $basePath           RecordManager main directory
     * @param object        $log                Logger
     * @param bool          $verbose            Whether to output verbose messages
     * @param array         $config             Main configuration
     * @param array         $dataSourceSettings Data source settings
     * @param RecordFactory $recordFactory      Record Factory
     *
     * @throws \Exception
     */
    public function __construct(?Database $db, string $basePath, Logger $log,
        bool $verbose, array $config, array $dataSourceSettings,
        RecordFactory $recordFactory
    ) {
        $this->config = $config;
        $this->db = $db;
        $this->basePath = $basePath;
        $this->log = $log;
        $this->verbose = $verbose;
        $this->recordFactory = $recordFactory;

        $this->journalFormats = $config['Solr']['journal_formats']
            ?? ['Journal', 'Serial', 'Newspaper'];

        $this->eJournalFormats = isset($config['Solr']['ejournal_formats'])
            ? $config['Solr']['journal_formats']
            : ['eJournal'];

        $this->allJournalFormats
            = array_merge($this->journalFormats, $this->eJournalFormats);

        if (isset($config['Solr']['hierarchical_facets'])) {
            $this->hierarchicalFacets = $config['Solr']['hierarchical_facets'];
        }
        // Special case: building hierarchy
        $this->buildingHierarchy = in_array('building', $this->hierarchicalFacets);

        if (isset($config['Solr']['merged_fields'])) {
            $this->mergedFields = explode(',', $config['Solr']['merged_fields']);
        }
        $this->mergedFields = array_flip($this->mergedFields);

        if (isset($config['Solr']['copy_from_merged_record'])) {
            $this->copyFromMergedRecord
                = explode(',', $config['Solr']['copy_from_merged_record']);
        }

        if (isset($config['Solr']['single_fields'])) {
            $this->singleFields = explode(',', $config['Solr']['single_fields']);
        }
        $this->singleFields = array_flip($this->singleFields);

        if (isset($config['Solr']['scored_fields'])) {
            $this->scoredFields = explode(',', $config['Solr']['scored_fields']);
        }
        $this->scoredFields = array_flip($this->scoredFields);

        if (isset($config['Solr']['building_fields'])) {
            $this->buildingFields = explode(',', $config['Solr']['building_fields']);
        }

        if (isset($config['Solr']['warnings_field'])) {
            $this->warningsField = $config['Solr']['warnings_field'];
        }

        $this->commitInterval = $config['Solr']['max_commit_interval'] ?? 50000;
        $this->maxUpdateRecords = $config['Solr']['max_update_records'] ?? 5000;
        $this->maxUpdateSize = $config['Solr']['max_update_size'] ?? 1024;
        $this->maxUpdateSize *= 1024;
        $this->maxUpdateTries = $config['Solr']['max_update_tries'] ?? 15;
        $this->updateRetryWait = $config['Solr']['update_retry_wait'] ?? 60;
        $this->recordWorkers = $config['Solr']['record_workers'] ?? 0;
        $this->solrUpdateWorkers = $config['Solr']['solr_update_workers'] ?? 0;
        $this->threadedMergedRecordUpdate
            = $config['Solr']['threaded_merged_record_update'] ?? false;
        $this->clusterStateCheckInterval
            = $config['Solr']['cluster_state_check_interval'] ?? 0;
        if (empty($config['Solr']['admin_url'])) {
            $this->clusterStateCheckInterval = 0;
            $this->log->logWarning(
                'SolrUpdater',
                'admin_url not defined, cluster state check disabled'
            );
        }
        $this->datePerServer
            = !empty($config['Solr']['track_updates_per_update_url']);

        if (isset($config['HTTP'])) {
            $this->httpParams += $config['HTTP'];
        }

        if (!empty($config['Solr']['field_mapper'])) {
            $this->fieldMapperClass = $config['Solr']['field_mapper'];
        }

        $this->unicodeNormalizationForm
            = $config['Solr']['unicode_normalization_form'] ?? '';

        $fields = $config['Solr Fields'] ?? [];

        if (isset($fields['dedup_id'])) {
            $this->dedupIdField = $fields['dedup_id'];
        }
        if (isset($fields['container_title'])) {
            $this->containerTitleField = $fields['container_title'];
        }
        if (isset($fields['container_volume'])) {
            $this->containerVolumeField = $fields['container_volume'];
        }
        if (isset($fields['container_issue'])) {
            $this->containerIssueField = $fields['container_issue'];
        }
        if (isset($fields['container_start_page'])) {
            $this->containerStartPageField = $fields['container_start_page'];
        }
        if (isset($fields['container_reference'])) {
            $this->containerReferenceField = $fields['container_reference'];
        }
        if (isset($fields['is_hierarchy_id'])) {
            $this->isHierarchyIdField = $fields['is_hierarchy_id'];
        }
        if (isset($fields['is_hierarchy_title'])) {
            $this->isHierarchyTitleField = $fields['is_hierarchy_title'];
        }
        if (isset($fields['hierarchy_top_id'])) {
            $this->hierarchyTopIdField = $fields['hierarchy_top_id'];
        }
        if (isset($fields['hierarchy_parent_id'])) {
            $this->hierarchyParentIdField = $fields['hierarchy_parent_id'];
        }
        if (isset($fields['hierarchy_parent_title'])) {
            $this->hierarchyParentTitleField = $fields['hierarchy_parent_title'];
        }
        if (isset($fields['work_keys'])) {
            $this->workKeysField = $fields['work_keys'];
        }
        if (isset($config['Solr Field Limits'])) {
            $this->maxFieldLengths = $config['Solr Field Limits'];
        }

        // Load settings
        $this->initDatasources($dataSourceSettings);
    }

    /**
     * Catch the SIGINT signal and signal the main thread to terminate
     *
     * @param int $signal Signal ID
     *
     * @return void
     */
    public function sigIntHandler($signal)
    {
        echo getmypid() . " Termination requested\n";
        $this->terminate = true;
    }

    /**
     * Initialize worker pool manager
     *
     * @return void
     */
    protected function initWorkerPoolManager()
    {
        if (null === $this->workerPoolManager) {
            $this->workerPoolManager = new WorkerPoolManager();
        }
    }

    /**
     * Deinitialize worker pool manager
     *
     * @return void
     */
    protected function deInitWorkerPoolManager()
    {
        if (null !== $this->workerPoolManager) {
            $this->workerPoolManager->destroyWorkerPools();
            unset($this->workerPoolManager);
            $this->workerPoolManager = null;
        }
    }

    /**
     * Update Solr index (merged records and individual records)
     *
     * @param string|null $fromDate      Starting date for updates (if empty
     *                                   string, last update date stored in the
     *                                   database is used and if null, all records
     *                                   are processed)
     * @param string      $sourceId      Comma-separated list of source IDs to
     *                                   update, or empty or * for all sources
     * @param string      $singleId      Process only the record with the given ID
     * @param bool        $noCommit      If true, changes are not explicitly
     *                                   committed
     * @param bool        $delete        If true, records in the given $sourceId are
     *                                   all deleted
     * @param string      $dumpPrefix    If specified, the Solr records are dumped
     *                                   into files and not sent to Solr
     * @param bool        $datePerServer Track last Solr update date per server url
     *
     * @return void
     */
    public function updateRecords($fromDate = null, $sourceId = '', $singleId = '',
        $noCommit = false, $delete = false, $dumpPrefix = '', $datePerServer = false
    ) {
        // Install a signal handler so that we can exit cleanly if interrupted
        unset($this->terminate);
        if (function_exists('pcntl_signal')) {
            pcntl_signal(SIGINT, [$this, 'sigIntHandler']);
            pcntl_signal(SIGTERM, [$this, 'sigIntHandler']);
            $this->log
                ->logInfo('updateRecords', 'Interrupt handler set');
        } else {
            $this->log->logInfo(
                'updateRecords',
                'Could not set an interrupt handler -- pcntl not available'
            );
        }

        $lastUpdateKey = 'Last Index Update';
        if ($datePerServer || $this->datePerServer) {
            $lastUpdateKey .= ' ' . $this->config['Solr']['update_url'];
        }

        $this->dumpPrefix = $dumpPrefix;

        $verb = $this->dumpPrefix ? 'dumped' : 'indexed';
        $initVerb = $this->dumpPrefix ? 'Dumping' : 'Indexing';

        $childPid = null;
        $fromTimestamp = null;
        try {
            if ($this->recordWorkers) {
                $this->log->logInfo(
                    'updateRecords', "Using {$this->recordWorkers} record workers"
                );
            }
            if ($this->solrUpdateWorkers) {
                $this->log->logInfo(
                    'updateRecords',
                    "Using {$this->solrUpdateWorkers} Solr workers"
                );
            }

            $needCommit = false;
            // Take the last indexing date now and store it when done
            if (!$sourceId && !$singleId && null === $fromDate) {
                $lastIndexingDate = time();
            } else {
                $lastIndexingDate = null;
            }

            // Only process merged records if any of the selected sources has
            // deduplication enabled
            $processDedupRecords = true;
            if ($sourceId) {
                $sources = explode(',', $sourceId);
                foreach ($sources as $source) {
                    if (strncmp($source, '-', 1) === 0
                        || '' === trim($source)
                    ) {
                        continue;
                    }
                    $processDedupRecords = false;
                    if (isset($this->settings[$source]['dedup'])
                        && $this->settings[$source]['dedup']
                    ) {
                        $processDedupRecords = true;
                        break;
                    }
                }
            }

            if (!$this->threadedMergedRecordUpdate) {
                // Create worker pools before merged records are processed to avoid
                // sharing the database connection between processes
                $this->initSingleRecordWorkerPools();
            }

            if ($processDedupRecords) {
                if (!$delete && $this->threadedMergedRecordUpdate) {
                    $this->log->logInfo(
                        'updateRecords',
                        'Running merged and individual record processing in'
                        . ' parallel'
                    );
                    $childPid = pcntl_fork();
                    if ($childPid == -1) {
                        throw new \Exception(
                            "Could not fork merged record background update child"
                        );
                    }
                }

                if (!$childPid) {
                    $this->initWorkerPoolManager();
                    try {
                        $needCommit = $this->processMerged(
                            $fromDate,
                            $sourceId,
                            $singleId,
                            $noCommit,
                            $delete,
                            null !== $childPid,
                            $lastUpdateKey
                        );
                        if (null !== $childPid) {
                            $this->deInitWorkerPoolManager();
                        }

                        if (null !== $childPid) {
                            exit($needCommit ? 1 : 0);
                        }
                    } catch (\Exception $e) {
                        $this->log->logError(
                            'updateRecords',
                            'Exception from merged record processing: '
                                . $e->getMessage() . ' at ' . $e->getFile() . ':'
                                . $e->getLine()
                        );
                        if (null === $childPid) {
                            throw $e;
                        }
                        if (null !== $childPid) {
                            $this->deInitWorkerPoolManager();
                        }
                        exit(2);
                    }
                }
            }

            if ($delete) {
                return;
            }

            if ($this->threadedMergedRecordUpdate) {
                // Create worker pools only after merged record forked process has
                // been started to avoid sharing the worker pool manager
                $this->initSingleRecordWorkerPools();
            }

            $fromTimestamp = $this->getStartTimestamp($fromDate, $lastUpdateKey);
            $from = null !== $fromTimestamp
                ? date('Y-m-d H:i:s\Z', $fromTimestamp) : 'the beginning';

            $this->log->logInfo(
                'updateRecords', "Creating individual record list (from $from)"
            );
            $params = [];
            if ($singleId) {
                $params['_id'] = $singleId;
                $params['dedup_id'] = ['$exists' => false];
                $lastIndexingDate = null;
            } else {
                if (null !== $fromTimestamp) {
                    $params['updated']
                        = ['$gte' => $this->db->getTimestamp($fromTimestamp)];
                }
                list($sourceOr, $sourceNor) = $this->createSourceFilter($sourceId);
                if ($sourceOr) {
                    $params['$or'] = $sourceOr;
                }
                if ($sourceNor) {
                    $params['$nor'] = $sourceNor;
                }
                $params['dedup_id'] = ['$exists' => false];
            }
            $total = $this->db->countRecords($params);
            $count = 0;
            $lastDisplayedCount = 0;
            $mergedComponents = 0;
            $deleted = 0;
            if ($noCommit) {
                $this->log->logInfo(
                    'updateRecords',
                    "$initVerb $total individual records (with no forced commits)"
                );
            } else {
                $this->log->logInfo(
                    'updateRecords',
                    "$initVerb $total individual records (max commit interval "
                        . "{$this->commitInterval} records)"
                );
            }
            $pc = new PerformanceCounter();
            $this->initBufferedUpdate();
            $this->db->iterateRecords(
                $params,
                [],
                function ($record) use ($childPid, $pc, &$mergedComponents,
                    &$count, &$deleted, $verb, $noCommit, &$lastDisplayedCount,
                    &$needCommit
                ) {
                    if (isset($this->terminate)) {
                        return false;
                    }
                    if (in_array($record['source_id'], $this->nonIndexedSources)) {
                        return true;
                    }

                    $this->workerPoolManager->addRequest('record', $record);

                    while ($this->workerPoolManager->checkForResults('record')) {
                        $result = $this->workerPoolManager->getResult('record');
                        $mergedComponents += $result['mergedComponents'];
                        foreach ($result['deleted'] as $id) {
                            ++$deleted;
                            $this->bufferedDelete($id);
                        }
                        foreach ($result['records'] as $record) {
                            ++$count;
                            $this->bufferedUpdate($record, $count, $noCommit);
                        }
                    }
                    if ($count + $deleted >= $lastDisplayedCount + 1000) {
                        $lastDisplayedCount = $count + $deleted;
                        $pc->add($count);
                        $avg = $pc->getSpeed();
                        $this->log->logInfo(
                            'updateRecords',
                            "$count individual, $deleted deleted and"
                                . " $mergedComponents included child records $verb"
                                . ", $avg records/sec"
                        );
                    }

                    // Check child status
                    if ($childPid) {
                        $pid = pcntl_waitpid($childPid, $status, WNOHANG);
                        if (0 !== $pid) {
                            $exitCode = $pid > 0 ? pcntl_wexitstatus($status)
                                : $this->workerPoolManager
                                ->getExternalProcessExitCode($childPid);
                            $childPid = null;
                            if ($exitCode == 1) {
                                $needCommit = true;
                            } elseif ($exitCode || null === $exitCode) {
                                $this->log->logError(
                                    'updateRecords',
                                    'Merged record update process failed, aborting'
                                );
                                throw new \Exception(
                                    'Merged record update process failed'
                                );
                            }
                        }
                    }
                }
            );

            if (isset($this->terminate)) {
                if ($childPid) {
                    $this->log->logInfo(
                        'updateRecords',
                        'Waiting for child process to terminate...'
                    );
                    while (1) {
                        $pid = pcntl_waitpid($childPid, $status, WNOHANG);
                        if ($pid > 0) {
                            break;
                        }
                        sleep(1);
                    }
                }
                $this->log->logInfo(
                    'updateRecords',
                    'Termination upon request (individual record handler)'
                );
                exit(1);
            }

            while ($this->workerPoolManager->requestsPending('record')
                || $this->workerPoolManager->checkForResults('record')
            ) {
                while ($this->workerPoolManager->checkForResults('record')) {
                    $result = $this->workerPoolManager->getResult('record');
                    $mergedComponents += $result['mergedComponents'];
                    foreach ($result['deleted'] as $id) {
                        ++$deleted;
                        $this->bufferedDelete($id);
                    }
                    foreach ($result['records'] as $record) {
                        ++$count;
                        $this->bufferedUpdate($record, $count, $noCommit);
                    }
                }
                usleep(10);
            }

            // Flush update buffer and wait for any subsequent pending Solr updates
            // to complete.
            $this->flushUpdateBuffer();

            $this->log->logInfo(
                'updateRecords',
                'Waiting for any pending requests to complete...'
            );
            $this->workerPoolManager->waitUntilDone('solr');
            $this->log->logInfo(
                'updateRecords',
                'All requests complete'
            );

            if ($count > 0) {
                $needCommit = true;
            }
            if (isset($lastIndexingDate)) {
                $state = [
                    '_id' => $lastUpdateKey,
                    'value' => $lastIndexingDate
                ];
                $this->db->saveState($state);
            }

            $this->log->logInfo(
                'updateRecords',
                "Total $count individual, $deleted deleted and"
                    . " $mergedComponents included child records $verb"
            );

            if ($childPid) {
                // Wait for child to finish
                while (1) {
                    $pid = pcntl_waitpid($childPid, $status, WNOHANG);
                    if ($pid > 0) {
                        if (pcntl_wexitstatus($status) == 1) {
                            $needCommit = true;
                        }
                        break;
                    } elseif ($pid < 0) {
                        $exitCode = $this->workerPoolManager
                            ->getExternalProcessExitCode($childPid);
                        if (null !== $exitCode) {
                            if (1 === $exitCode) {
                                $needCommit = true;
                            } elseif ($exitCode) {
                                $this->log->logError(
                                    'updateRecords',
                                    'Merged record update process failed, aborting'
                                );
                                throw new \Exception(
                                    'Merged record update process failed'
                                );
                            }
                        } else {
                            $this->log->logError(
                                'updateRecords',
                                'Could not get merged record handler results'
                            );
                            $needCommit = true;
                        }
                        break;
                    }
                    sleep(1);
                }
            }

            if (isset($lastIndexingDate)) {
                $state = [
                    '_id' => $lastUpdateKey,
                    'value' => $lastIndexingDate
                ];
                $this->db->saveState($state);
            }

            if (!$noCommit && $needCommit && !$this->dumpPrefix) {
                $this->log->logInfo('updateRecords', 'Final commit...');
                $this->solrRequest('{ "commit": {} }', 3600);
                $this->log->logInfo('updateRecords', 'Commit complete');
            }
        } catch (\Exception $e) {
            $this->log->logFatal(
                'updateRecords',
                'Exception: ' . $e->getMessage() . ' at ' . $e->getFile() . ':'
                    . $e->getLine()
            );
            if ($childPid) {
                // Kill the child process too
                posix_kill($childPid, SIGINT);
                // Wait for child to finish
                while (1) {
                    $pid = pcntl_waitpid($childPid, $status, WNOHANG);
                    if (0 != $pid) {
                        break;
                    }
                    usleep(1000);
                }
            }

            if ($this->threadedMergedRecordUpdate && !$childPid) {
                exit(2);
            } else {
                $this->deInitWorkerPoolManager();
            }
        }
        $this->deInitWorkerPoolManager();
        if (function_exists('pcntl_signal')) {
            pcntl_signal(SIGINT, SIG_DFL);
            pcntl_signal(SIGTERM, SIG_DFL);
        }
    }

    /**
     * Process merged (deduplicated) records
     *
     * @param string|null $fromDate      Start date
     * @param string      $sourceId      Comma-separated list of source IDs to
     *                                   update, or empty or * for all sources
     * @param string      $singleId      Process only the record with the given ID
     * @param bool        $noCommit      If true, changes are not explicitly
     *                                   committed
     * @param bool        $delete        If true, records in the given $sourceId are
     *                                   all deleted
     * @param bool        $checkParent   Whether to check that a parent process is
     *                                   alive
     * @param string      $lastUpdateKey Database state key for last index update
     *
     * @throws \Exception
     * @return boolean Whether anything was updated
     */
    protected function processMerged(
        $fromDate, $sourceId, $singleId, $noCommit, $delete, $checkParent,
        $lastUpdateKey
    ) {
<<<<<<< HEAD
        $verb = $compare ? 'compared' : ($this->dumpPrefix ? 'dumped' : 'indexed');
        $initVerb = $compare
            ? 'Comparing'
            : ($this->dumpPrefix ? 'Dumping' : 'Indexing');

        $params = [];
        if ($singleId) {
            $params['_id'] = $singleId;
            $params['dedup_id'] = ['$exists' => true];
        } else {
            if (isset($mongoFromDate)) {
                $params['updated'] = ['$gte' => $mongoFromDate];
            }
            list($sourceOr, $sourceNor) = $this->createSourceFilter($sourceId);
            if ($sourceOr) {
                $params['$or'] = $sourceOr;
            }
            if ($sourceNor) {
                $params['$nor'] = $sourceNor;
            }
            $params['dedup_id'] = ['$exists' => true];
        }

        $record = $this->db->findRecord([], ['sort' => ['updated' => -1]]);
        if (empty($record)) {
            $this->log->logInfo('processMerged', 'No records found');
            return;
        }

        $lastRecordTime = $record['updated']->toDateTime()->getTimestamp();

        $res = $this->db->cleanupQueueCollections($lastRecordTime);

        if ($res['removed']) {
            $this->log->logInfo(
                'processMerged',
                'Cleanup: dropped old queue collections: '
                    . implode(', ', $res['removed'])
            );
        }
        if ($res['failed']) {
            $this->log->logWarning(
                'processMerged',
                'Failed to drop collections: ' . implode(', ', $res['failed'])
            );
        }

        // Include Solr URL so that the queue collections won't clash if multiple
        // Solr indexes are being updated simultaneously
        $queueIdParams = $params;
        $queueIdParams['solrUrl'] = $this->config['Solr']['update_url'] ?? '-';
        $queueId = md5(json_encode($queueIdParams));

        $collectionName = $this->db->getExistingQueueCollection(
            $queueId,
            isset($mongoFromDate) ? $mongoFromDate->toDateTime()->format('U') : '0',
            $lastRecordTime
        );

        $from = isset($mongoFromDate)
            ? $mongoFromDate->toDateTime()->format('Y-m-d H:i:s\Z')
            : 'the beginning';

        if (!$collectionName) {
            // Install a signal handler so that we can exit cleanly if interrupted
            unset($this->terminate);
            if (function_exists('pcntl_signal')) {
                pcntl_signal(SIGINT, [$this, 'sigIntHandler']);
                pcntl_signal(SIGTERM, [$this, 'sigIntHandler']);
                $this->log->logInfo('updateRecords', 'Interrupt handler set');
            } else {
                $this->log->logInfo(
                    'updateRecords',
                    'Could not set an interrupt handler -- pcntl not available'
                );
            }

            $collectionName = $this->db->getNewQueueCollection(
                $queueId,
                isset($mongoFromDate)
                    ? $mongoFromDate->toDateTime()->format('U') : 0,
                $lastRecordTime
            );
            $this->log->logInfo(
                'processMerged',
                "Creating queue collection $collectionName (from $from, stage 1/2)"
            );

            $prevId = null;
            $count = 0;
            $totalMergeCount = 0;
            $records = $this->db->findRecords(
                $params,
                ['projection' => ['dedup_id' => 1]]
            );
            foreach ($records as $record) {
                if ($checkParent) {
                    $this->checkParentIsAlive();
                }
                if (isset($this->terminate)) {
                    $this->log->logInfo(
                        'processMerged',
                        'Termination upon request (queue collection creation)'
                    );
                    $this->db->dropQueueCollection($collectionName);
                    exit(1);
                }
                $id = $record['dedup_id'];

                if (!isset($prevId) || $prevId != $id) {
                    $this->db->addIdToQueue($collectionName, $id);
                    ++$totalMergeCount;
                    if (++$count % 10000 == 0) {
                        $this->log
                            ->logInfo('processMerged', "$count id's processed");
                    }
                }
                $prevId = $id;
            }
            $this->log->logInfo('processMerged', "$count id's processed");

            $this->log->logInfo(
                'processMerged',
                "Creating queue collection $collectionName"
                . " (from $from, stage 2/2)"
            );
            $dedupParams = [];
            if ($singleId) {
                $dedupParams['ids'] = $singleId;
            } elseif (isset($mongoFromDate)) {
                $dedupParams['changed'] = ['$gte' => $mongoFromDate];
            } else {
                $this->log->logWarning(
                    'processMerged',
                    'Processing all merge records -- this may be a lengthy process'
                        . ' if deleted records have not been purged regularly'
                );
            }

            $records = $this->db->findDedups($dedupParams);
            $count = 0;
            foreach ($records as $record) {
                if ($checkParent) {
                    $this->checkParentIsAlive();
                }
                if (isset($this->terminate)) {
                    $this->log->logInfo('processMerged', 'Termination upon request');
                    $this->db->dropQueueCollection($collectionName);
                    exit(1);
                }
                $id = $record['_id'];
                if (!isset($prevId) || $prevId != $id) {
                    $this->db->addIdToQueue($collectionName, $id);

                    ++$totalMergeCount;
                    if (++$count % 10000 == 0) {
                        $this->log->logInfo(
                            'processMerged',
                            "$count merge record id's processed"
                        );
                    }
                }
                $prevId = $id;
            }
            $this->log->logInfo(
                'processMerged',
                "$count merge record id's processed"
            );

            if ($totalMergeCount > 0) {
                $collectionName = $this->db
                    ->finalizeQueueCollection($collectionName);
            }
            $this->log->logInfo(
                'processMerged',
                "Queue collection $collectionName complete"
            );
        } else {
            $this->log->logInfo(
                'processMerged',
                "Using existing queue collection $collectionName"
            );
        }

=======
        // Create workers first before we need the database
>>>>>>> 62d6e823
        $this->workerPoolManager->createWorkerPool(
            'solr',
            $this->solrUpdateWorkers,
            $this->solrUpdateWorkers,
            [$this, 'solrRequest']
        );
        $this->workerPoolManager->createWorkerPool(
            'merge',
            $this->recordWorkers,
            $this->recordWorkers,
            [$this, 'processDedupRecord']
        );

        $verb = $this->dumpPrefix ? 'dumped' : 'indexed';
        $initVerb = $this->dumpPrefix ? 'Dumping' : 'Indexing';

        $collectionName = $this->createQueueCollection(
            $fromDate,
            $sourceId,
            $singleId,
            $lastUpdateKey,
            $checkParent
        );

        $count = 0;
        $lastDisplayedCount = 0;
        $mergedComponents = 0;
        $deleted = 0;
        $this->initBufferedUpdate();
        if ($noCommit) {
            $this->log->logInfo(
                'processMerged',
                "$initVerb the merged records (with no forced commits)"
            );
        } else {
            $this->log->logInfo(
                'processMerged',
                "$initVerb the merged records (max commit interval "
                . "{$this->commitInterval} records)"
            );
        }
        $pc = new PerformanceCounter();
        $this->db->iterateQueue(
            $collectionName,
            function ($item) use ($checkParent, $sourceId, $delete,
                &$mergedComponents, &$deleted, &$count, $noCommit,
                &$lastDisplayedCount, $pc, $verb
            ) {
                if ($checkParent) {
                    $this->checkParentIsAlive();
                }
                if (isset($this->terminate)) {
                    throw new \Exception('Execution termination requested');
                }
                if (empty($item['_id'])) {
                    return true;
                }

                $this->workerPoolManager->addRequest(
                    'merge',
                    (string)$item['_id'],
                    $sourceId,
                    $delete
                );

                while (!isset($this->terminate)
                    && $this->workerPoolManager->checkForResults('merge')
                ) {
                    $result = $this->workerPoolManager->getResult('merge');
                    $mergedComponents += $result['mergedComponents'];
                    foreach ($result['deleted'] as $id) {
                        ++$deleted;
                        ++$count;
                        $this->bufferedDelete($id);
                    }
                    foreach ($result['records'] as $record) {
                        ++$count;
                        $this->bufferedUpdate($record, $count, $noCommit);
                    }
                }
                if ($count + $deleted >= $lastDisplayedCount + 1000) {
                    $lastDisplayedCount = $count + $deleted;
                    $pc->add($count);
                    $avg = $pc->getSpeed();
                    $this->log->logInfo(
                        'processMerged',
                        "$count merged, $deleted deleted and $mergedComponents"
                            . " included child records $verb, $avg records/sec"
                    );
                }
            }
        );

        while (!isset($this->terminate)
            && ($this->workerPoolManager->requestsPending('merge')
            || $this->workerPoolManager->checkForResults('merge'))
        ) {
            while (!isset($this->terminate)
                && $this->workerPoolManager->checkForResults('merge')
            ) {
                $result = $this->workerPoolManager->getResult('merge');
                $mergedComponents += $result['mergedComponents'];
                foreach ($result['deleted'] as $id) {
                    ++$deleted;
                    ++$count;
                    $this->bufferedDelete($id);
                }
                foreach ($result['records'] as $record) {
                    ++$count;
                    $this->bufferedUpdate($record, $count, $noCommit);
                }
            }
            usleep(1000);
        }

        // Flush update buffer and wait for any subsequent pending Solr updates
        // to complete.
        $this->flushUpdateBuffer();

        $this->log->logInfo(
            'processMerged',
            'Waiting for any pending requests to complete...'
        );
        $this->workerPoolManager->waitUntilDone('solr');
        $this->log->logInfo(
            'processMerged',
            'All requests complete'
        );

        $this->log->logInfo(
            'processMerged',
            "Total $count merged, $deleted deleted and $mergedComponents"
                . " included child records $verb"
        );

        return $count > 0;
    }

    /**
     * Process a dedup record and return results
     *
     * @param string $dedupId  Dedup record id
     * @param string $sourceId Source id, if any
     * @param bool   $delete   Whether a data source deletion is in progress
     *
     * @return array
     */
    public function processDedupRecord($dedupId, $sourceId, $delete)
    {
        $result = [
            'deleted' => [],
            'records' => [],
            'mergedComponents' => 0
        ];
        $dedupRecord = $this->db->getDedup($dedupId);
        if (empty($dedupRecord)) {
            $this->log->logError(
                'processDedupRecord',
                "Dedup record with id $dedupId missing"
            );
            return $result;
        }
        if ($dedupRecord['deleted']) {
            $result['deleted'][] = $dedupRecord['_id'];
            return $result;
        }

        $children = [];
        $merged = [];
        $this->db->iterateRecords(
            ['_id' => ['$in' => (array)$dedupRecord['ids']]],
            [],
            function ($record) use ($sourceId, $delete, &$mergedComponents,
                $dedupRecord, &$result, &$children
            ) {
                if (in_array($record['source_id'], $this->nonIndexedSources)) {
                    return true;
                }
                if ($record['deleted'] || ($record['suppressed'] ?? false)
                    || ($sourceId && $delete && $record['source_id'] == $sourceId)
                ) {
                    $result['deleted'][] = $record['_id'];
                    return true;
                }
                $data = $this
                    ->createSolrArray($record, $mergedComponents, $dedupRecord);
                if ($data === false) {
                    return true;
                }
                $result['mergedComponents'] += $mergedComponents;
                $children[] = ['database' => $record, 'solr' => $data];
            }
        );

        $merged = $this->mergeRecords($children);
        $this->copyMergedDataToChildren($merged, $children);

        if (count($children) == 0) {
            $this->log->logInfo(
                'processMerged',
                "Found no records with dedup id: $dedupId, ids: "
                    . implode(',', (array)$dedupRecord['ids'])
            );
            $result['deleted'][] = $dedupRecord['_id'];
        } elseif (count($children) == 1) {
            // A dedup key exists for a single record. This should only happen
            // when a data source is being deleted...
            $child = $children[0];
            if (!$delete) {
                $this->log->logWarning(
                    'processMerged',
                    'Found a single record with a dedup id: '
                        . $child['solr']['id']
                );
            }
            if ($this->verbose) {
                echo 'Original deduplicated but single record '
                    . $child['solr']['id'] . ":\n";
                print_r($child['solr']);
            }

            $result['records'][] = $child['solr'];
            $result['deleted'][] = $dedupRecord['_id'];
        } else {
            foreach ($children as $child) {
                $child['solr']['merged_child_boolean'] = true;

                if ($this->verbose) {
                    echo 'Original deduplicated record '
                        . $child['solr']['id'] . ":\n";
                    $this->prettyPrint($child['solr']);
                }

                $result['records'][] = $child['solr'];
            }

            // Remove duplicate fields from the merged record
            foreach (array_keys($merged) as $fieldkey) {
                if ($fieldkey == 'author=author2') {
                    $fieldkey = 'author2';
                }
                if (substr($fieldkey, -3, 3) == '_mv'
                    || isset($this->mergedFields[$fieldkey])
                ) {
                    // For hierarchical fields we need to store all combinations
                    // of character cases
                    if (in_array($fieldkey, $this->hierarchicalFacets)) {
                        $merged[$fieldkey] = array_values(
                            array_unique($merged[$fieldkey])
                        );
                    } else {
                        $merged[$fieldkey] = array_values(
                            MetadataUtils::array_iunique($merged[$fieldkey])
                        );
                    }
                }
            }
            if (isset($merged['allfields'])) {
                $merged['allfields'] = array_values(
                    MetadataUtils::array_iunique($merged['allfields'])
                );
            } else {
                $this->log->logWarning(
                    'processMerged',
                    "allfields missing in merged record for dedup key $dedupId"
                );
            }

            $mergedId = (string)$dedupId;
            if (empty($merged)) {
                $result['deleted'][] = $mergedId;
            } else {
                $merged['id'] = $mergedId;
                $merged['record_format'] = 'merged';
                $merged['merged_boolean'] = true;

                if ($this->verbose) {
                    echo "Merged record {$merged['id']}:\n";
                    $this->prettyPrint($merged);
                }

                $result['records'][] = $merged;
            }
        }
        return $result;
    }

    /**
     * Process a single record and return results
     *
     * @param array $record Record
     *
     * @return array
     */
    public function processSingleRecord($record)
    {
        $result = [
            'deleted' => [],
            'records' => [],
            'mergedComponents' => 0
        ];

        if ($record['deleted'] || ($record['suppressed'] ?? false)) {
            $result['deleted'][] = (string)$record['_id'];
        } else {
            $mergedComponents = 0;
            $data = $this->createSolrArray($record, $mergedComponents);
            if ($data !== false) {
                if ($this->verbose) {
                    echo "Metadata for record {$record['_id']}: \n";
                    $this->prettyPrint($data);
                }

                $result['records'][] = $data;
                $result['mergedComponents'] = $mergedComponents;
            }
        }
        return $result;
    }

    /**
     * Delete all records belonging to the given source from the index
     *
     * @param string $sourceId Source ID
     *
     * @return void
     */
    public function deleteDataSource($sourceId)
    {
        $this->solrRequest('{ "delete": { "query": "id:' . $sourceId . '.*" } }');
        $this->solrRequest('{ "commit": {} }', 4 * 60 * 60);
    }

    /**
     * Optimize the Solr index
     *
     * @return void
     */
    public function optimizeIndex()
    {
        $this->solrRequest('{ "optimize": {} }', 4 * 60 * 60);
    }

    /**
     * Count distinct values in the specified field (that would be added to the
     * Solr index)
     *
     * @param string $sourceId Source ID
     * @param string $field    Field name
     * @param bool   $mapped   Whether to count values after any mapping files are
     *                         are processed
     *
     * @return void
     */
    public function countValues($sourceId, $field, $mapped = false)
    {
        $this->log->logInfo('countValues', "Creating record list");
        $params = ['deleted' => false];
        if ($sourceId) {
            $params['source_id'] = $sourceId;
        }
        $this->log->logInfo('countValues', "Counting values");
        $values = [];
        $count = 0;
        $this->db->iterateRecords(
            $params,
            [],
            function ($record) use (&$values, &$count, $mapped, $field) {
                $source = $record['source_id'];
                if (!isset($this->settings[$source])) {
                    // Try to reload data source settings as they might have been
                    // updated during a long run
                    $this->initDatasources();
                    if (!isset($this->settings[$source])) {
                        $this->log->logError(
                            'countValues',
                            "No settings found for data source '$source', record "
                                . $record['_id']
                        );
                    }
                }
                $settings = $this->settings[$source];
                $mergedComponents = 0;
                if ($mapped) {
                    $data = $this->createSolrArray($record, $mergedComponents);
                } else {
                    $metadataRecord = $this->recordFactory->createRecord(
                        $record['format'],
                        MetadataUtils::getRecordData($record, true),
                        $record['oai_id'],
                        $record['source_id']
                    );
                    if (isset($settings['solrTransformationXSLT'])) {
                        $params = [
                            'source_id' => $source,
                            'institution' => $settings['institution'],
                            'format' => $settings['format'],
                            'id_prefix' => $settings['idPrefix']
                        ];
                        $data = $settings['solrTransformationXSLT']
                            ->transformToSolrArray(
                                $metadataRecord->toXML(), $params
                            );
                    } else {
                        $data = $metadataRecord->toSolrArray($this->db);
                        $this->enrich($source, $settings, $metadataRecord, $data);
                    }
                }
                if (isset($data[$field])) {
                    $fieldArray = is_array($data[$field])
                        ? $data[$field] : [$data[$field]];
                    foreach ($fieldArray as $value) {
                        if (!isset($values[$value])) {
                            $values[$value] = 1;
                        } else {
                            ++$values[$value];
                        }
                    }
                }
                ++$count;
                if ($count % 1000 == 0) {
                    $this->log->logInfo('countValues', "$count records processed");
                    if ($this->verbose) {
                        echo "Current list:\n";
                        arsort($values, SORT_NUMERIC);
                        foreach ($values as $key => $value) {
                            echo "$key: $value\n";
                        }
                        echo "\n";
                    }
                }
            }
        );
        arsort($values, SORT_NUMERIC);
        echo "Result list:\n";
        foreach ($values as $key => $value) {
            echo "$key: $value\n";
        }
    }

    /**
     * Check Solr index for orphaned records
     *
     * @return void
     */
    public function checkIndexedRecords()
    {
        $request = $this->initSolrRequest(\HTTP_Request2::METHOD_GET);
        $baseUrl = $this->config['Solr']['search_url']
            . '?q=*:*&sort=id+asc&wt=json&fl=id,record_format&rows=1000';

        $this->initBufferedUpdate();
        $count = 0;
        $orphanRecordCount = 0;
        $orphanDedupCount = 0;
        $lastDisplayedCount = 0;
        $pc = new PerformanceCounter();
        $lastCursorMark = '';
        $cursorMark = '*';
        while ($cursorMark && $cursorMark !== $lastCursorMark) {
            $url = $baseUrl . '&cursorMark=' . urlencode($cursorMark);
            $request->setUrl($url);
            $response = $request->send();
            if ($response->getStatus() != 200) {
                $this->log->logInfo(
                    'SolrCheck',
                    "Could not scroll cursor mark (url $url), status code "
                        . $response->getStatus()
                );
                throw new \Exception('Solr request failed');
            }
            $json = json_decode($response->getBody(), true);
            $records = $json['response']['docs'];

            foreach ($records as $record) {
                $id = $record['id'];
                if ('merged' === $record['record_format'] ?? $record['recordtype']) {
                    $dbRecord = $this->db->getDedup($id);
                } else {
                    $dbRecord = $this->db->getRecord($id);
                }
                if (!$dbRecord || !empty($dbRecord['deleted'])) {
                    $this->bufferedDelete($id);
                    ++$orphanRecordCount;
                    if ('merged' === $record['record_format']) {
                        ++$orphanDedupCount;
                    }
                }
            }

            $count += count($records);
            $lastCursorMark = $cursorMark;
            $cursorMark = $json['nextCursorMark'];
            if ($count >= $lastDisplayedCount + 1000) {
                $lastDisplayedCount = $count;
                $pc->add($count);
                $avg = $pc->getSpeed();
                $this->log->logInfo(
                    'checkIndexedRecords',
                    "$count records checked with $orphanRecordCount orphaned records"
                        . " (of which $orphanDedupCount dedup records) deleted,"
                        . " $avg records/sec"
                );
            }
        }
        $this->flushUpdateBuffer();

        $this->log->logInfo(
            'checkIndexedRecords',
            "$count records checked with $orphanRecordCount orphaned records"
            . " (of which $orphanDedupCount dedup records) deleted,"
            . " $avg records/sec"
        );

        if ($orphanRecordCount) {
            $this->log->logInfo('checkIndexedRecords', 'Final commit...');
            $this->solrRequest('{ "commit": {} }', 3600);
            $this->log->logInfo('checkIndexedRecords', 'Commit complete');
        }
    }

    /**
     * Initialize worker pool manager and the pools for processing single records
     *
     * @return void
     */
    protected function initSingleRecordWorkerPools()
    {
        $this->initWorkerPoolManager();
        $this->workerPoolManager->createWorkerPool(
            'solr',
            $this->solrUpdateWorkers,
            $this->solrUpdateWorkers,
            [$this, 'solrRequest']
        );
        $this->workerPoolManager->createWorkerPool(
            'record',
            $this->recordWorkers,
            $this->recordWorkers,
            [$this, 'processSingleRecord']
        );
    }

    /**
     * Create a merged record collection for processing
     *
     * @param string|null $fromDate      Start date
     * @param string      $sourceId      Comma-separated list of source IDs to
     *                                   update, or empty or * for all sources
     * @param string      $singleId      Process only the record with the given ID
     * @param string      $lastUpdateKey Database state key for last index update
     * @param bool        $checkParent   Whether to check that a parent process is
     *                                   alive
     *
     * @throws \Exception
     * @return string Collection name
     */
    protected function createQueueCollection($fromDate, $sourceId, $singleId,
        $lastUpdateKey, $checkParent
    ) {
        $fromTimestamp = $this->getStartTimestamp($fromDate, $lastUpdateKey);

        $params = [];
        if ($singleId) {
            $params['_id'] = $singleId;
            $params['dedup_id'] = ['$exists' => true];
        } else {
            if (null !== $fromTimestamp) {
                $params['updated']
                    = ['$gte' => $this->db->getTimestamp($fromTimestamp)];
            }
            list($sourceOr, $sourceNor) = $this->createSourceFilter($sourceId);
            if ($sourceOr) {
                $params['$or'] = $sourceOr;
            }
            if ($sourceNor) {
                $params['$nor'] = $sourceNor;
            }
            $params['dedup_id'] = ['$exists' => true];
        }

        $record = $this->db->findRecord(
            [],
            ['sort' => ['updated' => -1], 'limit' => 1]
        );
        if (empty($record)) {
            $this->log->logInfo('createQueueCollection', 'No records found');
            return;
        }

        $lastRecordTime = $this->db->getUnixTime($record['updated']);

        $res = $this->db->cleanupQueueCollections($lastRecordTime);

        if ($res['removed']) {
            $this->log->logInfo(
                'createQueueCollection',
                'Cleanup: dropped old queue collections: '
                    . implode(', ', $res['removed'])
            );
        }
        if ($res['failed']) {
            $this->log->logWarning(
                'createQueueCollection',
                'Failed to drop collections: ' . implode(', ', $res['failed'])
            );
        }

        // Include Solr URL so that the queue collections won't clash if multiple
        // Solr indexes are being updated simultaneously
        $queueIdParams = $params;
        $queueIdParams['solrUrl'] = $this->config['Solr']['update_url'] ?? '-';
        $queueId = md5(json_encode($queueIdParams));

        $collectionName = $this->db->getExistingQueueCollection(
            $queueId,
            $fromTimestamp ?: 0,
            $lastRecordTime
        );

        $from = null !== $fromTimestamp
            ? date('Y-m-d H:i:s\Z', $fromTimestamp) : 'the beginning';

        if (!$collectionName) {
            $collectionName = $this->db->getNewQueueCollection(
                $queueId,
                $fromTimestamp ?: 0,
                $lastRecordTime
            );
            $this->log->logInfo(
                'createQueueCollection',
                "Creating collection $collectionName (from $from, stage 1/2)"
            );

            $prevId = null;
            $count = 0;
            $totalMergeCount = 0;
            $this->db->iterateRecords(
                $params,
                ['projection' => ['_id' => 1, 'dedup_id' => 1]],
                function ($record) use ($checkParent, $collectionName,
                    &$totalMergeCount, &$count, &$prevId
                ) {
                    if ($checkParent) {
                        $this->checkParentIsAlive();
                    }
                    if (isset($this->terminate)) {
                        return false;
                    }
                    $id = $record['dedup_id'];

                    if (!isset($prevId) || $prevId != $id) {
                        $this->db->addIdToQueue($collectionName, $id);
                        ++$totalMergeCount;
                        if (++$count % 10000 == 0) {
                            $this->log->logInfo(
                                'createQueueCollection',
                                "$count id's processed"
                            );
                        }
                    }
                    $prevId = $id;
                }
            );
            if (isset($this->terminate)) {
                $this->log->logInfo(
                    'createQueueCollection',
                    'Termination upon request'
                );
                $this->db->dropQueueCollection($collectionName);
                exit(1);
            }
            $this->log->logInfo('createQueueCollection', "$count id's processed");

            $this->log->logInfo(
                'createQueueCollection',
                "Creating collection $collectionName (from $from, stage 2/2)"
            );
            $dedupParams = [];
            if ($singleId) {
                $dedupParams['ids'] = $singleId;
            } elseif (null !== $fromTimestamp) {
                $dedupParams['changed']
                    = ['$gte' => $this->db->getTimestamp($fromTimestamp)];
            } else {
                $this->log->logWarning(
                    'createQueueCollection',
                    'Processing all merge records -- this may be a lengthy process'
                        . ' if deleted records have not been purged regularly'
                );
            }

            $count = 0;
            $this->db->iterateDedups(
                $dedupParams,
                [],
                function ($record) use ($checkParent, &$count, $collectionName,
                    &$totalMergeCount, &$prevId
                ) {
                    if ($checkParent) {
                        $this->checkParentIsAlive();
                    }
                    if (isset($this->terminate)) {
                        return false;
                    }
                    $id = $record['_id'];
                    if (!isset($prevId) || $prevId != $id) {
                        $this->db->addIdToQueue($collectionName, $id);

                        ++$totalMergeCount;
                        if (++$count % 10000 == 0) {
                            $this->log->logInfo(
                                'createQueueCollection',
                                "$count merge record id's processed"
                            );
                        }
                    }
                    $prevId = $id;
                }
            );
            if (isset($this->terminate)) {
                $this->log
                    ->logInfo('createQueueCollection', 'Termination upon request');
                $this->db->dropQueueCollection($collectionName);
                exit(1);
            }
            $this->log->logInfo(
                'createQueueCollection',
                "$count merge record id's processed"
            );

            if ($totalMergeCount > 0) {
                $collectionName = $this->db
                    ->finalizeQueueCollection($collectionName);
            }
            $this->log->logInfo(
                'createQueueCollection',
                "Collection $collectionName complete"
            );
        } else {
            $this->log->logInfo(
                'createQueueCollection',
                "Using existing collection $collectionName"
            );
        }

        return $collectionName;
    }

    /**
     * Initialize or reload data source settings
     *
     * @param array $dataSourceSettings Optional data source settings to use instead
     *                                  of reading them from the ini file
     *
     * @return void
     */
    protected function initDatasources($dataSourceSettings = null)
    {
        if (null === $dataSourceSettings) {
            $filename = "{$this->basePath}/conf/datasources.ini";
            $dataSourceSettings = parse_ini_file($filename, true);
            if (false === $dataSourceSettings) {
                $error = error_get_last();
                $message = $error['message'] ?? 'unknown error occurred';
                throw new \Exception(
                    "Could not load data source settings from file '$filename':"
                    . $message
                );
            }
        }
        $this->settings = [];
        foreach ($dataSourceSettings as $source => $settings) {
            if (!isset($settings['format'])) {
                throw new \Exception("Error: format not set for $source\n");
            }
            $this->settings[$source] = $settings;
            $this->settings[$source]['idPrefix'] = isset($settings['idPrefix'])
                && $settings['idPrefix'] ? $settings['idPrefix'] : $source;
            $this->settings[$source]['componentParts']
                = isset($settings['componentParts']) && $settings['componentParts']
                    ? $settings['componentParts'] : 'as_is';
            $this->settings[$source]['indexMergedParts']
                = $settings['indexMergedParts'] ?? true;
            $this->settings[$source]['solrTransformationXSLT']
                = isset($settings['solrTransformation'])
                    && $settings['solrTransformation']
                    ? new \RecordManager\Base\Utils\XslTransformation(
                        $this->basePath . '/transformations',
                        $settings['solrTransformation']
                    ) : null;
            if (!isset($this->settings[$source]['dedup'])) {
                $this->settings[$source]['dedup'] = false;
            }

            $this->settings[$source]['extraFields'] = [];
            foreach ($settings['extraFields'] ?? $settings['extrafields'] ?? []
                as $extraField
            ) {
                list($field, $value) = explode(':', $extraField, 2);
                $this->settings[$source]['extraFields'][] = [$field => $value];
            }

            if (isset($settings['index']) && !$settings['index']) {
                $this->nonIndexedSources[] = $source;
            }
        }

        // Create field mapper
        $this->fieldMapper = new $this->fieldMapperClass(
            $this->basePath,
            array_merge(
                $this->config['DefaultMappings'] ?? [],
                $this->config['Default Mappings'] ?? []
            ),
            $dataSourceSettings
        );
    }

    /**
     * Create Solr array for the given record
     *
     * @param array   $record           Database record
     * @param integer $mergedComponents Number of component parts merged to the
     *                                  record
     * @param array   $dedupRecord      Database dedup record
     *
     * @return array|false
     * @throws \Exception
     */
    protected function createSolrArray($record, &$mergedComponents,
        $dedupRecord = null
    ) {
        $mergedComponents = 0;

        $source = $record['source_id'];
        if (!isset($this->settings[$source])) {
            // Try to reload data source settings as they might have been updated
            // during a long run
            $this->initDatasources();
            if (!isset($this->settings[$source])) {
                $this->log->logError(
                    'createSolrArray',
                    "No settings found for data source '$source', record "
                        . $record['_id']
                );
                return false;
            }
        }

        $metadataRecord = $this->recordFactory->createRecord(
            $record['format'],
            MetadataUtils::getRecordData($record, true),
            $record['oai_id'],
            $record['source_id']
        );

        $settings = $this->settings[$source];
        $hiddenComponent = MetadataUtils::isHiddenComponentPart(
            $settings, $record, $metadataRecord
        );

        if ($hiddenComponent && !$settings['indexMergedParts']) {
            return false;
        }

        $warnings = [];

        $hasComponentParts = false;
        $components = null;
        if (!isset($record['host_record_id'])) {
            // Fetch info whether component parts exist and need to be merged
            if (!$record['linking_id']) {
                if ($this->db) {
                    $this->log->logError(
                        'createSolrArray',
                        "linking_id missing for record '{$record['_id']}'"
                    );
                    $warnings[] = 'linking_id missing';
                }
            } else {
                $params = [
                    'host_record_id' => [
                        '$in' => array_values((array)$record['linking_id'])
                    ],
                    'deleted' => false,
                    'suppressed' => ['$in' => [null, false]],
                ];
                if (!empty($settings['componentPartSourceId'])) {
                    $sourceParams = [];
                    foreach ($settings['componentPartSourceId'] as $componentSource
                    ) {
                        $sourceParams[] = ['source_id' => $componentSource];
                    }
                    $params['$or'] = $sourceParams;
                } else {
                    $params['source_id'] = $record['source_id'];
                }
                $component = $this->db ? $this->db->findRecord($params) : null;
                $hasComponentParts = !empty($component);

                $format = $metadataRecord->getFormat();
                $merge = false;
                if ($settings['componentParts'] == 'merge_all') {
                    $merge = true;
                } elseif (!in_array($format, $this->allJournalFormats)) {
                    $merge = true;
                } elseif (in_array($format, $this->journalFormats)
                    && $settings['componentParts'] == 'merge_non_earticles'
                ) {
                    $merge = true;
                }

                if ($merge && $hasComponentParts) {
                    $components = $this->db->findRecords(
                        $params,
                        ['limit' => 10000] // An arbitrary limit, but we something
                    );
                }
            }
        }

        if ($hasComponentParts && null !== $components) {
            $changeDate = null;
            $mergedComponents += $metadataRecord->mergeComponentParts(
                $components, $changeDate
            );
            // Use latest date as the host record date
            if (null !== $changeDate && $changeDate > $record['date']) {
                $record['date'] = $changeDate;
            }
        }
        if (isset($settings['solrTransformationXSLT'])) {
            $params = [
                'source_id' => $source,
                'institution' => $settings['institution'],
                'format' => $settings['format'],
                'id_prefix' => $settings['idPrefix']
            ];
            $data = $settings['solrTransformationXSLT']
                ->transformToSolrArray($metadataRecord->toXML(), $params);
        } else {
            $data = $metadataRecord->toSolrArray($this->db);
        }

        $data['id'] = $this->createSolrId($record['_id']);

        $this->enrich($source, $settings, $metadataRecord, $data, '');

        if (null !== $dedupRecord && $this->dedupIdField) {
            $data[$this->dedupIdField] = (string)$dedupRecord['_id'];
        }

        // Record links between host records and component parts
        if ($metadataRecord->getIsComponentPart()) {
            $hostRecords = [];
            if ($this->db && !empty($record['host_record_id'])) {
                $hostRecords = $this->db->findRecords(
                    [
                        'source_id' => $record['source_id'],
                        'linking_id' => [
                            '$in' => array_values((array)$record['host_record_id'])
                        ]
                    ],
                    ['limit' => 10000] // An arbitrary limit, but we something
                );
                if (!$hostRecords) {
                    $this->log->logWarning(
                        'createSolrArray',
                        "Any of host records ["
                            . implode(', ', (array)$record['host_record_id'])
                            . "] not found for record '" . $record['_id'] . "'"
                    );
                    $warnings[] = 'host record missing';
                    if ($this->containerTitleField) {
                        $data[$this->containerTitleField]
                            = $metadataRecord->getContainerTitle();
                    }
                }
            }
            if ($hostRecords) {
                foreach ($hostRecords as $hostRecord) {
                    if ($this->hierarchyParentIdField) {
                        $data[$this->hierarchyParentIdField][]
                            = $this->createSolrId($hostRecord['_id']);
                    }
                    $hostMetadataRecord = $this->recordFactory->createRecord(
                        $hostRecord['format'],
                        MetadataUtils::getRecordData($hostRecord, true),
                        $hostRecord['oai_id'],
                        $hostRecord['source_id']
                    );
                    $hostTitle = $hostMetadataRecord->getTitle();
                    if ($this->hierarchyParentTitleField) {
                        $data[$this->hierarchyParentTitleField][] = $hostTitle;
                    }
                    if ($this->containerTitleField
                        && empty($data[$this->containerTitleField])
                    ) {
                        $data[$this->containerTitleField] = $hostTitle;
                    }
                }
            }
            if ($this->containerVolumeField) {
                $data[$this->containerVolumeField] = $metadataRecord->getVolume();
            }
            if ($this->containerIssueField) {
                $data[$this->containerIssueField] = $metadataRecord->getIssue();
            }
            if ($this->containerStartPageField) {
                $data[$this->containerStartPageField]
                    = $metadataRecord->getStartPage();
            }
            if ($this->containerReferenceField) {
                $data[$this->containerReferenceField]
                    = $metadataRecord->getContainerReference();
            }
        } else {
            // Add prefixes to hierarchy linking fields
            $hierarchyFields = [
                $this->hierarchyTopIdField,
                $this->hierarchyParentIdField,
                $this->isHierarchyIdField
            ];
            foreach ($hierarchyFields as $field) {
                if (!$field) {
                    continue;
                }
                if (isset($data[$field]) && $data[$field]) {
                    $data[$field] = $this->createSolrId(
                        ($settings['idPrefix'] ?? $record['source_id'])
                        . '.' . $data[$field]
                    );
                }
            }
        }
        if ($hasComponentParts) {
            if ($this->isHierarchyIdField) {
                $data[$this->isHierarchyIdField]
                    = $this->createSolrId($record['_id']);
            }
            if ($this->isHierarchyTitleField) {
                $data[$this->isHierarchyTitleField] = $metadataRecord->getTitle();
            }
        }

        if (!isset($data['institution']) && !empty($settings['institution'])) {
            $data['institution'] = $settings['institution'];
        }

        foreach ($settings['extraFields'] as $extraField) {
            $fieldName = key($extraField);
            $fieldValue = current($extraField);
            if (isset($data[$fieldName])) {
                if (!is_array($data[$fieldName])) {
                    $data[$fieldName] = [$data[$fieldName]];
                }
                $data[$fieldName][] = $fieldValue;
            } else {
                $data[$fieldName] = $fieldValue;
            }
        }

        // Special case: Special values for building (institution/location).
        // Used by default if building is set as a hierarchical facet.
        // This version adds institution to building before mapping files are
        // processed.
        if (($this->buildingHierarchy || isset($settings['institutionInBuilding']))
            && !empty($settings['addInstitutionToBuildingBeforeMapping'])
        ) {
            $this->addInstitutionToBuilding($data, $source, $settings);
        }

        // Map field values according to any mapping files
        $data = $this->fieldMapper->mapValues($source, $data);

        // Special case: Special values for building (institution/location).
        // Used by default if building is set as a hierarchical facet.
        // This version adds institution to building after mapping files are
        // processed.
        if (($this->buildingHierarchy || isset($settings['institutionInBuilding']))
            && empty($settings['addInstitutionToBuildingBeforeMapping'])
        ) {
            $this->addInstitutionToBuilding($data, $source, $settings);
        }

        // Hierarchical facets
        foreach ($this->hierarchicalFacets as $facet) {
            if (!isset($data[$facet])) {
                continue;
            }
            $array = [];
            if (!is_array($data[$facet])) {
                $data[$facet] = [$data[$facet]];
            }
            foreach ($data[$facet] as $datavalue) {
                if ($datavalue === '') {
                    continue;
                }
                $values = is_array($datavalue) ? $datavalue
                    : explode('/', $datavalue);
                $hierarchyString = '';
                $valueCount = count($values);
                for ($i = 0; $i < $valueCount; $i++) {
                    $hierarchyString .= '/' . $values[$i];
                    $array[] = ($i) . $hierarchyString . '/';
                }
            }
            $data[$facet] = $array;
        }

        if (!isset($data['allfields'])) {
            $all = [];
            foreach ($data as $key => $field) {
                if (in_array(
                    $key,
                    [
                        'fullrecord', 'thumbnail', 'id', 'recordtype',
                        'record_format', 'ctrlnum'
                    ]
                )
                ) {
                    continue;
                }
                if (is_array($field)) {
                    $all = array_merge($all, $field);
                } else {
                    $all[] = $field;
                }
            }
            $data['allfields'] = MetadataUtils::array_iunique($all);
        }

        $data['first_indexed']
            = MetadataUtils::formatTimestamp(
                $this->db ? $this->db->getUnixTime($record['created'])
                    : $record['created']
            );
        $data['last_indexed'] = MetadataUtils::formatTimestamp(
            $this->db ? $this->db->getUnixTime($record['date']) : $record['date']
        );
        if (!isset($data['fullrecord'])) {
            $data['fullrecord'] = $metadataRecord->toXML();
        }

        if (isset($this->config['Solr']['format_in_allfields'])
            && $this->config['Solr']['format_in_allfields']
        ) {
            if (!is_array($data['format'])) {
                $data['format'] = [$data['format']];
            }
            foreach ($data['format'] as $format) {
                // Replace numbers since they may be be considered word boundaries
                $data['allfields'][] = str_replace(
                    ['0', '1', '2', '3', '4', '5', '6', '7', '8', '9'],
                    ['ax', 'bx', 'cx', 'dx', 'ex', 'fx', 'gx', 'hx', 'ix', 'jx'],
                    MetadataUtils::normalizeKey(
                        $format, $this->unicodeNormalizationForm
                    )
                );
            }
        }

        if ($hiddenComponent) {
            $data['hidden_component_boolean'] = true;
        }

        // Work identification keys
        if ($this->workKeysField
            && $workIds = $metadataRecord->getWorkIdentificationData()
        ) {
            $keys = [];
            foreach ($workIds['titles'] ?? [] as $titleData) {
                $title = MetadataUtils::normalizeKey(
                    $titleData['value'],
                    $this->unicodeNormalizationForm
                );
                if ('uniform' === $titleData['type']) {
                    $keys[] = "UT $title";
                } else {
                    foreach ($workIds['authors'] ?? [] as $authorData) {
                        $author = MetadataUtils::normalizeKey(
                            $authorData['value'],
                            $this->unicodeNormalizationForm
                        );
                        $keys[] = "AT $author $title";
                    }
                }
            }
            foreach ($workIds['titlesAltScript'] ?? [] as $titleData) {
                $title = MetadataUtils::normalizeKey(
                    $titleData['value'],
                    $this->unicodeNormalizationForm
                );
                if ('uniform' === $titleData['type']) {
                    $keys[] = "UT $title";
                } else {
                    foreach ($workIds['authorsAltScript'] ?? [] as $authorData) {
                        $author = MetadataUtils::normalizeKey(
                            $authorData['value'],
                            $this->unicodeNormalizationForm
                        );
                        $keys[] = "AT $author $title";
                    }
                }
            }
            if ($keys) {
                $data[$this->workKeysField] = $keys;
            }
        }

        foreach ($data as $key => &$values) {
            if (is_array($values)) {
                foreach ($values as $key2 => &$value) {
                    $value = MetadataUtils::normalizeUnicode(
                        $value, $this->unicodeNormalizationForm
                    );
                    $value = $this->trimFieldLength($key, $value);
                    if (empty($value) || $value === 0 || $value === 0.0
                        || $value === '0'
                    ) {
                        unset($values[$key2]);
                    }
                }
                $values = array_values(array_unique($values));
            } elseif ($key != 'fullrecord') {
                $values = MetadataUtils::normalizeUnicode(
                    $values, $this->unicodeNormalizationForm
                );
                $values = $this->trimFieldLength($key, $values);
            }
            if (empty($values) || $values === 0 || $values === 0.0 || $values === '0'
            ) {
                unset($data[$key]);
            }
        }

        if (!empty($this->warningsField)) {
            $warnings = array_merge(
                $warnings, $metadataRecord->getProcessingWarnings()
            );
            if ($warnings) {
                $data[$this->warningsField] = $warnings;
            }
        }

        $this->enrich($source, $settings, $metadataRecord, $data, 'final');

        return $data;
    }

    /**
     * Prefix building with institution code according to the settings
     *
     * @param array  $data     Record data
     * @param string $source   Source ID
     * @param array  $settings Data source settings
     *
     * @return void
     */
    protected function addInstitutionToBuilding(&$data, $source, $settings)
    {
        $useInstitution = $settings['institutionInBuilding'] ?? 'institution';
        switch ($useInstitution) {
        case 'driver':
            $institutionCode = $data['institution'];
            break;
        case 'none':
            $institutionCode = '';
            break;
        case 'source':
            $institutionCode = $source;
            break;
        case 'institution/source':
            $institutionCode = isset($settings['institution'])
                ? $settings['institution'] . '/' . $source
                : '/' . $source;
            break;
        default:
            $institutionCode = $settings['institution'] ?? '';
            break;
        }
        if ($institutionCode) {
            foreach ($this->buildingFields as $field) {
                if (!empty($data[$field])) {
                    if (is_array($data[$field])) {
                        foreach ($data[$field] as &$building) {
                            // Allow also empty values that might result from
                            // mapping tables
                            if (is_array($building)) {
                                // Predefined hierarchy, prepend to it
                                if (!empty($building)) {
                                    array_unshift($building, $institutionCode);
                                }
                            } elseif ($building !== '') {
                                $building = "$institutionCode/$building";
                            } elseif ('building' === $field) {
                                $building = $institutionCode;
                            }
                        }
                    } else {
                        $data[$field] = $institutionCode . '/' . $data[$field];
                    }
                } elseif ('building' === $field) {
                    $data[$field] = [$institutionCode];
                }
            }
        }
    }

    /**
     * Merge Solr records into a merged record
     *
     * @param array $records Array of records to merge including the database record
     *                       and Solr array
     *
     * @return array Merged Solr array
     */
    protected function mergeRecords($records)
    {
        // Analyze the records to find the best record to be used as the base
        foreach ($records as &$record) {
            $fieldCount = 0;
            $capsRatios = 0;
            $titleLen = isset($record['solr']['title'])
                ? mb_strlen($record['solr']['title'], 'UTF-8') : 0;
            $fields = array_intersect_key($record['solr'], $this->scoredFields);
            array_walk_recursive(
                $fields,
                function ($field) use (&$fieldCount, &$capsRatios) {
                    ++$fieldCount;

                    $uppercase = preg_match_all('/[\p{Lu}]/u', $field);
                    $length = mb_strlen($field, 'UTF-8');
                    if ($length) {
                        $capsRatios += $uppercase / $length;
                    }
                }
            );
            if (0 === $fieldCount) {
                $record['score'] = 0;
            } else {
                $baseScore = $fieldCount + $titleLen;
                $capsRatio = $capsRatios / $fieldCount;
                $record['score'] = 0 == $capsRatio ? $fieldCount
                    : $baseScore / $capsRatio;
            }
        }
        unset($record);

        // Sort records
        usort(
            $records,
            function ($a, $b) {
                return $b['score'] - $a['score'];
            }
        );

        $merged = [];

        foreach ($records as $record) {
            $add = $record['solr'];

            if (empty($merged)) {
                $merged['local_ids_str_mv'] = [$add['id']];
            } else {
                $merged['local_ids_str_mv'][] = $add['id'];
            }
            foreach ($add as $key => $value) {
                $authorSpecial = $key == 'author'
                    && isset($this->mergedFields['author=author2']);
                if (substr($key, -3, 3) == '_mv' || isset($this->mergedFields[$key])
                    || ($authorSpecial && isset($merged['author'])
                    && $merged['author'] !== $value)
                ) {
                    if ($authorSpecial) {
                        $key = 'author2';
                    }
                    if (!isset($merged[$key])) {
                        $merged[$key] = [];
                    } elseif (!is_array($merged[$key])) {
                        $merged[$key] = [$merged[$key]];
                    }
                    $values = is_array($value) ? $value : [$value];
                    $merged[$key] = array_values(
                        array_merge($merged[$key], $values)
                    );
                } elseif (isset($this->singleFields[$key])
                    || ($authorSpecial && !isset($merged[$key]))
                ) {
                    if (empty($merged[$key])) {
                        $merged[$key] = $value;
                    }
                } elseif ($key == 'allfields') {
                    if (!isset($merged['allfields'])) {
                        $merged['allfields'] = [];
                    }
                    $merged['allfields'] = array_values(
                        array_merge($merged['allfields'], $add['allfields'])
                    );
                }
            }
        }

        return $merged;
    }

    /**
     * Copy configured fields from merged record to children
     *
     * @param array $merged  Merged record
     * @param array $records Array of child records
     *
     * @return void
     */
    protected function copyMergedDataToChildren($merged, &$records)
    {
        foreach ($this->copyFromMergedRecord as $copyField) {
            if (empty($merged[$copyField])) {
                continue;
            }
            foreach ($records as &$child) {
                $child['solr'][$copyField] = array_unique(
                    array_merge(
                        (array)($child['solr'][$copyField] ?? []),
                        (array)$merged[$copyField]
                    )
                );
            }
        }
    }

    /**
     * Initialize a Solr request object
     *
     * @param string $method  HTTP method
     * @param int    $timeout Timeout in seconds (optional)
     *
     * @return \HTTP_Request2
     */
    protected function initSolrRequest($method, $timeout = null)
    {
        $request = \RecordManager\Base\Http\ClientFactory::createClient(
            $this->config['Solr']['update_url'],
            $method,
            $this->httpParams
        );
        if ($timeout !== null) {
            $request->setConfig('timeout', $timeout);
        }
        $request->setHeader('Connection', 'Keep-Alive');
        // At least some combinations of PHP + curl cause both Transfer-Encoding and
        // Content-Length to be set in certain cases. Set follow_redirects to true to
        // invoke the PHP workaround in the curl adapter.
        $request->setConfig('follow_redirects', true);
        if (isset($this->config['Solr']['username'])
            && isset($this->config['Solr']['password'])
        ) {
            $request->setAuth(
                $this->config['Solr']['username'],
                $this->config['Solr']['password'],
                \HTTP_Request2::AUTH_BASIC
            );
        }
        return $request;
    }

    /**
     * Make a JSON request to the Solr server
     *
     * Public visibility so that the workers can call this
     *
     * @param string       $body    The JSON request
     * @param integer|null $timeout If specified, the HTTP call timeout in seconds
     *
     * @return void
     */
    public function solrRequest($body, $timeout = null)
    {
        if (null === $this->request) {
            $this->request
                = $this->initSolrRequest(\HTTP_Request2::METHOD_POST, $timeout);
        }

        if (!$this->waitForClusterStateOk()) {
            throw new \Exception('Failed to check that the cluster state is ok');
        }

        $this->request->setHeader('Content-Type', 'application/json');
        $this->request->setBody($body);

        $response = null;
        $maxTries = $this->maxUpdateTries;
        for ($try = 1; $try <= $maxTries; $try++) {
            try {
                if (!$this->waitForClusterStateOk()) {
                    throw new \Exception(
                        'Failed to check that the cluster state is ok'
                    );
                }
                $response = $this->request->send();
            } catch (\Exception $e) {
                if ($try < $maxTries) {
                    $this->log->logWarning(
                        'solrRequest',
                        'Solr server request failed (' . $e->getMessage()
                            . "), retrying in {$this->updateRetryWait} seconds..."
                    );
                    sleep($this->updateRetryWait);
                    continue;
                }
                throw $e;
            }
            if ($try < $maxTries) {
                $code = null === $response ? 999 : $response->getStatus();
                if ($code >= 300) {
                    $this->log->logWarning(
                        'solrRequest',
                        "Solr server request failed ($code), retrying in "
                            . "{$this->updateRetryWait} seconds..."
                            . "Beginning of response: "
                            . substr($response->getBody(), 0, 1000)
                    );
                    sleep($this->updateRetryWait);
                    continue;
                }
            }
            break;
        }
        $code = null === $response ? 999 : $response->getStatus();
        if ($code >= 300) {
            throw new \Exception(
                "Solr server request failed ($code). URL:\n"
                . $this->config['Solr']['update_url']
                . "\nRequest:\n$body\n\nResponse:\n"
                . (null !== $response ? $response->getBody() : '')
            );
        }
    }

    /**
     * Wait until SolrCloud cluster state is ok
     *
     * @return bool
     */
    protected function waitForClusterStateOk()
    {
        if ($this->clusterStateCheckInterval <= 0) {
            return true;
        }
        $errors = 0;
        while (true) {
            $state = $this->checkClusterState();
            if ('ok' === $state) {
                return true;
            }
            if ('error' === $state) {
                ++$errors;
                if ($errors > $this->maxUpdateTries) {
                    $this->log->logError(
                        'waitForClusterStateOk',
                        "Cluster state check failed after {$this->maxUpdateTries}"
                            . ' attempts'
                    );
                    return false;
                }
            }
            $this->log->logWarning(
                'waitForClusterStateOk',
                'Retrying cluster state check in'
                    . " {$this->clusterStateCheckInterval} seconds..."
            );
            sleep($this->clusterStateCheckInterval);
        }
    }

    /**
     * Check SolrCloud cluster state
     *
     * Returns one of the following strings:
     * - ok       Everything is good
     * - error    Checking cluster state failed
     * - degraded Cluster is degraded or down
     *
     * @return string
     */
    protected function checkClusterState()
    {
        $lastCheck = time() - $this->lastClusterStateCheck;
        if ($lastCheck < $this->clusterStateCheckInterval) {
            return $this->clusterState;
        }
        $this->lastClusterStateCheck = time();
        $request = $this->initSolrRequest(\HTTP_Request2::METHOD_GET);
        $url = $this->config['Solr']['admin_url'] . '/zookeeper'
            . '?wt=json&detail=true&path=%2Fclusterstate.json&view=graph';
        $request->setUrl($url);
        try {
            $response = $request->send();
        } catch (\Exception $e) {
            $this->log->logError(
                'checkClusterState',
                "Solr admin request '$url' failed (" . $e->getMessage() . ')'
            );
            $this->clusterState = 'error';
            return 'error';
        }

        $code = null === $response ? 999 : $response->getStatus();
        if (200 !== $code) {
            $this->log->logError(
                'checkClusterState',
                "Solr admin request '$url' failed ($code): " . $response->getBody()
            );
            $this->clusterState = 'error';
            return 'error';
        }
        $state = json_decode($response->getBody(), true);
        if (null === $state) {
            $this->log->logError(
                'checkClusterState',
                'Unable to decode zookeeper status from response: '
                    . (null !== $response ? $response->getBody() : '')
            );
            $this->clusterState = 'error';
            return 'error';
        }
        $data = json_decode($state['znode']['data'], true);
        if (null === $data) {
            $this->log->logError(
                'checkClusterState',
                'Unable to decode node data from ' . $state['znode']['data']
            );
            $this->clusterState = 'error';
            return 'error';
        }
        foreach ($data as $collectionName => $collection) {
            foreach ($collection['shards'] as $shardName => $shard) {
                if (!in_array($shard['state'], $this->normalShardStatuses)) {
                    $this->log->logWarning(
                        'checkClusterState',
                        "Collection $collectionName shard $shardName:"
                            . " Not in usable state: {$shard['state']}"
                    );
                    $this->clusterState = 'degraded';
                    return 'degraded';
                }
                foreach ($shard['replicas'] as $replica) {
                    if ('active' !== $replica['state']) {
                        $this->log->logWarning(
                            'checkClusterState',
                            "Collection $collectionName shard $shardName: Core"
                            . " {$replica['core']} at {$replica['node_name']}"
                            . " not in active state: {$replica['state']}"
                        );
                        $this->clusterState = 'degraded';
                        return 'degraded';
                    }
                }
            }
        }
        $this->clusterState = 'ok';
        return 'ok';
    }

    /**
     * Initialize the record update buffer
     *
     * @return void
     */
    protected function initBufferedUpdate()
    {
        $this->buffer = '';
        $this->bufferLen = 0;
        $this->buffered = 0;
        $this->bufferedDeletions = [];
    }

    /**
     * Update Solr index in a batch
     *
     * @param array $data     Record metadata
     * @param int   $count    Number of records processed so far
     * @param bool  $noCommit Whether to not do any explicit commits
     *
     * @return boolean        False when buffering, true when buffer is flushed
     */
    protected function bufferedUpdate($data, $count, $noCommit)
    {
        $result = false;

        $jsonData = json_encode($data, JSON_PARTIAL_OUTPUT_ON_ERROR);
        if ($jsonData === false) {
            $this->log->logFatal(
                'bufferedUpdate',
                'Could not convert to JSON: ' . var_export($data, true)
            );
            throw new \Exception('Could not convert record to JSON');
        }
        if ($this->buffered > 0) {
            $this->buffer .= ",\n";
        }
        $this->buffer .= $jsonData;
        $this->bufferLen += strlen($jsonData);
        if (++$this->buffered >= $this->maxUpdateRecords
            || $this->bufferLen > $this->maxUpdateSize
        ) {
            $request = "[\n{$this->buffer}\n]";
            if ($this->dumpPrefix) {
                file_put_contents(
                    $this->getDumpFileName($this->dumpPrefix),
                    $request,
                    FILE_APPEND | LOCK_EX
                );
            } else {
                $this->workerPoolManager->addRequest(
                    'solr',
                    $request
                );
            }
            $this->buffer = '';
            $this->bufferLen = 0;
            $this->buffered = 0;
            $result = true;
        }
        if (!$noCommit && !$this->dumpPrefix && $count % $this->commitInterval == 0
        ) {
            $this->log->logInfo(
                'bufferedUpdate', 'Waiting for any pending requests to complete...'
            );
            $this->workerPoolManager->waitUntilDone('solr');
            $this->log->logInfo('bufferedUpdate', 'Intermediate commit...');
            $this->solrRequest('{ "commit": {} }', 3600);
            $this->log->logInfo('bufferedUpdate', 'Intermediate commit complete');
        }
        return $result;
    }

    /**
     * Delete Solr records in a batch
     *
     * @param string $id Record ID
     *
     * @return boolean False when buffering, true when buffer is flushed
     */
    protected function bufferedDelete($id)
    {
        if ($this->dumpPrefix) {
            return false;
        }
        $id = $this->createSolrId($id);
        $this->bufferedDeletions[] = '"delete":{"id":"' . $id . '"}';
        if (count($this->bufferedDeletions) >= 1000) {
            $request = "{" . implode(',', $this->bufferedDeletions) . "}";
            if (null !== $this->workerPoolManager
                && $this->workerPoolManager->hasWorkerPool('solr')
            ) {
                $this->workerPoolManager->addRequest(
                    'solr',
                    $request
                );
            } else {
                $this->solrRequest($request);
            }
            $this->bufferedDeletions = [];
            return true;
        }
        return false;
    }

    /**
     * Flush the buffered updates to Solr
     *
     * @return void
     */
    protected function flushUpdateBuffer()
    {
        if ($this->buffered > 0) {
            $request = "[\n{$this->buffer}\n]";
            if ($this->dumpPrefix) {
                file_put_contents(
                    $this->getDumpFileName($this->dumpPrefix),
                    $request,
                    FILE_APPEND | LOCK_EX
                );
            } else {
                $this->solrRequest($request);
            }
        }
        if (!empty($this->bufferedDeletions)) {
            $this->solrRequest("{" . implode(',', $this->bufferedDeletions) . "}");
            $this->bufferedDeletions = [];
        }
    }

    /**
     * Enrich record according to the global and data source settings
     *
     * @param string $source   Source ID
     * @param array  $settings Data source settings
     * @param object $record   Metadata record
     * @param array  $data     Array of Solr fields
     * @param string $stage    Stage of record processing
     *                         - empty is for default, i.e. right after record has
     *                         been converted to a Solr array but not mapped
     *                         - "final" is for final Solr array after mappings etc.
     *
     * @return void
     */
    protected function enrich($source, $settings, $record, &$data, $stage = '')
    {
        $enrichments = array_unique(
            array_merge(
                (array)($this->config['Solr']['enrichment'] ?? []),
                (array)($settings['enrichments'] ?? [])
            )
        );
        foreach ($enrichments as $enrichmentSettings) {
            $parts = explode(',', $enrichmentSettings);
            $enrichment = $parts[0];
            $enrichmentStage = $parts[1] ?? '';
            if ($stage !== $enrichmentStage) {
                continue;
            }
            if (!isset($this->enrichments[$enrichment])) {
                $className = $enrichment;
                if (strpos($className, '\\') === false) {
                    $className = "\RecordManager\Base\Enrichment\\$className";
                }
                $this->enrichments[$enrichment] = new $className(
                    $this->db, $this->log, $this->config, $this->recordFactory
                );
            }
            $this->enrichments[$enrichment]->enrich($source, $record, $data);
        }
    }

    /**
     * Get a dump file name for a given prefix
     *
     * @param string $prefix File name prefix, may include path
     *
     * @return string File name for a newly created temp file
     */
    protected function getDumpFileName($prefix)
    {
        for ($i = 1; $i < 1000000; $i++) {
            $filename = "$prefix-$i.json";
            if (!file_exists($filename)) {
                touch($filename);
                return $filename;
            }
        }
        throw new \Exception('Could not find a free dump file slot');
    }

    /**
     * Pretty-print a record
     *
     * @param array $data   Record data to print
     * @param bool  $return If true, the pretty-printed record is returned instead
     *                      of being echoed to screen.
     *
     * @return string
     */
    protected function prettyPrint($data, $return = false)
    {
        if (defined('JSON_PRETTY_PRINT') && defined('JSON_UNESCAPED_UNICODE')) {
            $res = json_encode($data, JSON_PRETTY_PRINT + JSON_UNESCAPED_UNICODE);
            if (false !== $res) {
                $res .= "\n";
            } else {
                $res = print_r($data, true);
            }
        } else {
            $res = print_r($data, true);
        }
        if ($return) {
            return $res;
        }
        echo $res;
        return $res;
    }

    /**
     * Create a Solr id field from a record id
     *
     * @param string $recordId Record id including a source prefix
     *
     * @return string
     */
    protected function createSolrId($recordId)
    {
        $parts = explode('.', $recordId, 2);
        if ($id = ($parts[1] ?? null)) {
            $sourceSettings = $this->settings[$parts[0]] ?? [];
            if (!empty($sourceSettings['indexUnprefixedIds'])) {
                return $id;
            } else {
                if ($solrIdPrefix = ($sourceSettings['solrIdPrefix'] ?? null)) {
                    return "{$solrIdPrefix}.{$id}";
                }
            }
        }
        return $recordId;
    }

    /**
     * Parse source parameter to database selectors
     *
     * @param string $sourceIds A single source id or a comma-separated list of
     *                          sources or exclusion filters
     *
     * @return array of arrays $or and $nor filters
     */
    protected function createSourceFilter($sourceIds)
    {
        if (!$sourceIds) {
            return [null, null];
        }
        $sources = explode(',', $sourceIds);
        $sourceParams = [];
        $sourceExclude = [];
        foreach ($sources as $source) {
            if ('' === trim($source)) {
                continue;
            }
            if (strncmp($source, '-', 1) === 0) {
                if (preg_match('/^-\/(.+)\/$/', $source, $matches)) {
                    $regex = new \RecordManager\Base\Database\Regex($matches[1]);
                    $sourceExclude[] = [
                        'source_id' => $regex
                    ];
                } else {
                    $sourceExclude[] = [
                        'source_id' => substr($source, 1)
                    ];
                }
            } else {
                $sourceParams[] = ['source_id' => $source];
            }
        }
        return [$sourceParams, $sourceExclude];
    }

    /**
     * Trim fields to their maximum lengths according to the configuration
     *
     * @param string $field Field
     * @param string $value Value to trim
     *
     * @return string
     */
    protected function trimFieldLength($field, $value)
    {
        if (empty($this->maxFieldLengths)) {
            return $value;
        }

        $foundLimit = $this->maxFieldLengths[$field] ?? null;
        if (null === $foundLimit) {
            foreach ($this->maxFieldLengths as $key => $limit) {
                if ('__default__' === $key) {
                    continue;
                }
                $left = strncmp('*', $key, 1) === 0;
                if ($left) {
                    $key = substr($key, 1);
                }
                $right = substr($key, -1) === '*';
                if ($right) {
                    $key = substr($key, 0, -1);
                }

                if ($left && $right) {
                    if (strpos($field, $key) !== false) {
                        $foundLimit = $limit;
                        break;
                    }
                } elseif ($left) {
                    if ($key === substr($field, -strlen($key))) {
                        $foundLimit = $limit;
                        break;
                    }
                } elseif ($right) {
                    if (strncmp($key, $field, strlen($key)) === 0) {
                        $foundLimit = $limit;
                        break;
                    }
                }
            }
            if (null === $foundLimit) {
                $foundLimit = $this->maxFieldLengths['__default__'] ?? null;
            }
            // Store the result for easier lookup further on
            $this->maxFieldLengths[$field] = $foundLimit;
        }

        if ($foundLimit) {
            $value = mb_substr($value, 0, $foundLimit, 'UTF-8');
        }
        return $value;
    }

    /**
     * Get a unix timestamp for the update start time
     *
     * @param string $fromDate      User-given start date
     * @param string $lastUpdateKey Last index update key in database
     *
     * @return int|null
     */
    protected function getStartTimestamp($fromDate, $lastUpdateKey)
    {
        if (null !== $fromDate) {
            if ($fromDate) {
                return strtotime($fromDate);
            }
        } else {
            if (!$lastUpdateKey) {
                return null;
            }
            $state = $this->db->getState($lastUpdateKey);
            if (null !== $state) {
                // Back-compatibility check:
                if (is_a($state['value'], 'MongoDB\BSON\UTCDateTime')) {
                    return $state['value']->toDateTime()->getTimestamp();
                }
                return $state['value'];
            }
        }
        return null;
    }
}<|MERGE_RESOLUTION|>--- conflicted
+++ resolved
@@ -1123,194 +1123,7 @@
         $fromDate, $sourceId, $singleId, $noCommit, $delete, $checkParent,
         $lastUpdateKey
     ) {
-<<<<<<< HEAD
-        $verb = $compare ? 'compared' : ($this->dumpPrefix ? 'dumped' : 'indexed');
-        $initVerb = $compare
-            ? 'Comparing'
-            : ($this->dumpPrefix ? 'Dumping' : 'Indexing');
-
-        $params = [];
-        if ($singleId) {
-            $params['_id'] = $singleId;
-            $params['dedup_id'] = ['$exists' => true];
-        } else {
-            if (isset($mongoFromDate)) {
-                $params['updated'] = ['$gte' => $mongoFromDate];
-            }
-            list($sourceOr, $sourceNor) = $this->createSourceFilter($sourceId);
-            if ($sourceOr) {
-                $params['$or'] = $sourceOr;
-            }
-            if ($sourceNor) {
-                $params['$nor'] = $sourceNor;
-            }
-            $params['dedup_id'] = ['$exists' => true];
-        }
-
-        $record = $this->db->findRecord([], ['sort' => ['updated' => -1]]);
-        if (empty($record)) {
-            $this->log->logInfo('processMerged', 'No records found');
-            return;
-        }
-
-        $lastRecordTime = $record['updated']->toDateTime()->getTimestamp();
-
-        $res = $this->db->cleanupQueueCollections($lastRecordTime);
-
-        if ($res['removed']) {
-            $this->log->logInfo(
-                'processMerged',
-                'Cleanup: dropped old queue collections: '
-                    . implode(', ', $res['removed'])
-            );
-        }
-        if ($res['failed']) {
-            $this->log->logWarning(
-                'processMerged',
-                'Failed to drop collections: ' . implode(', ', $res['failed'])
-            );
-        }
-
-        // Include Solr URL so that the queue collections won't clash if multiple
-        // Solr indexes are being updated simultaneously
-        $queueIdParams = $params;
-        $queueIdParams['solrUrl'] = $this->config['Solr']['update_url'] ?? '-';
-        $queueId = md5(json_encode($queueIdParams));
-
-        $collectionName = $this->db->getExistingQueueCollection(
-            $queueId,
-            isset($mongoFromDate) ? $mongoFromDate->toDateTime()->format('U') : '0',
-            $lastRecordTime
-        );
-
-        $from = isset($mongoFromDate)
-            ? $mongoFromDate->toDateTime()->format('Y-m-d H:i:s\Z')
-            : 'the beginning';
-
-        if (!$collectionName) {
-            // Install a signal handler so that we can exit cleanly if interrupted
-            unset($this->terminate);
-            if (function_exists('pcntl_signal')) {
-                pcntl_signal(SIGINT, [$this, 'sigIntHandler']);
-                pcntl_signal(SIGTERM, [$this, 'sigIntHandler']);
-                $this->log->logInfo('updateRecords', 'Interrupt handler set');
-            } else {
-                $this->log->logInfo(
-                    'updateRecords',
-                    'Could not set an interrupt handler -- pcntl not available'
-                );
-            }
-
-            $collectionName = $this->db->getNewQueueCollection(
-                $queueId,
-                isset($mongoFromDate)
-                    ? $mongoFromDate->toDateTime()->format('U') : 0,
-                $lastRecordTime
-            );
-            $this->log->logInfo(
-                'processMerged',
-                "Creating queue collection $collectionName (from $from, stage 1/2)"
-            );
-
-            $prevId = null;
-            $count = 0;
-            $totalMergeCount = 0;
-            $records = $this->db->findRecords(
-                $params,
-                ['projection' => ['dedup_id' => 1]]
-            );
-            foreach ($records as $record) {
-                if ($checkParent) {
-                    $this->checkParentIsAlive();
-                }
-                if (isset($this->terminate)) {
-                    $this->log->logInfo(
-                        'processMerged',
-                        'Termination upon request (queue collection creation)'
-                    );
-                    $this->db->dropQueueCollection($collectionName);
-                    exit(1);
-                }
-                $id = $record['dedup_id'];
-
-                if (!isset($prevId) || $prevId != $id) {
-                    $this->db->addIdToQueue($collectionName, $id);
-                    ++$totalMergeCount;
-                    if (++$count % 10000 == 0) {
-                        $this->log
-                            ->logInfo('processMerged', "$count id's processed");
-                    }
-                }
-                $prevId = $id;
-            }
-            $this->log->logInfo('processMerged', "$count id's processed");
-
-            $this->log->logInfo(
-                'processMerged',
-                "Creating queue collection $collectionName"
-                . " (from $from, stage 2/2)"
-            );
-            $dedupParams = [];
-            if ($singleId) {
-                $dedupParams['ids'] = $singleId;
-            } elseif (isset($mongoFromDate)) {
-                $dedupParams['changed'] = ['$gte' => $mongoFromDate];
-            } else {
-                $this->log->logWarning(
-                    'processMerged',
-                    'Processing all merge records -- this may be a lengthy process'
-                        . ' if deleted records have not been purged regularly'
-                );
-            }
-
-            $records = $this->db->findDedups($dedupParams);
-            $count = 0;
-            foreach ($records as $record) {
-                if ($checkParent) {
-                    $this->checkParentIsAlive();
-                }
-                if (isset($this->terminate)) {
-                    $this->log->logInfo('processMerged', 'Termination upon request');
-                    $this->db->dropQueueCollection($collectionName);
-                    exit(1);
-                }
-                $id = $record['_id'];
-                if (!isset($prevId) || $prevId != $id) {
-                    $this->db->addIdToQueue($collectionName, $id);
-
-                    ++$totalMergeCount;
-                    if (++$count % 10000 == 0) {
-                        $this->log->logInfo(
-                            'processMerged',
-                            "$count merge record id's processed"
-                        );
-                    }
-                }
-                $prevId = $id;
-            }
-            $this->log->logInfo(
-                'processMerged',
-                "$count merge record id's processed"
-            );
-
-            if ($totalMergeCount > 0) {
-                $collectionName = $this->db
-                    ->finalizeQueueCollection($collectionName);
-            }
-            $this->log->logInfo(
-                'processMerged',
-                "Queue collection $collectionName complete"
-            );
-        } else {
-            $this->log->logInfo(
-                'processMerged',
-                "Using existing queue collection $collectionName"
-            );
-        }
-
-=======
         // Create workers first before we need the database
->>>>>>> 62d6e823
         $this->workerPoolManager->createWorkerPool(
             'solr',
             $this->solrUpdateWorkers,
