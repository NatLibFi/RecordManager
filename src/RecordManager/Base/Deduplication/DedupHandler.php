--- conflicted
+++ resolved
@@ -280,16 +280,6 @@
         );
         $oldKeys = (array)($record['id_keys'] ?? []);
         if (count($oldKeys) !== count($keys) || array_diff($oldKeys, $keys)) {
-<<<<<<< HEAD
-            // Make sure bad metadata doesn't result in overly long keys
-            array_map(
-                function ($s) {
-                    return substr($s, 0, 200);
-                },
-                $keys
-            );
-=======
->>>>>>> 6a607843
             $record['id_keys'] = $keys;
             $result = true;
         }
